--- conflicted
+++ resolved
@@ -6,14 +6,10 @@
     packages: [libapr1-dev, libaprutil1-dev, liblz4-dev, libutf8proc-dev, swig,
                firefox-geckodriver]
   homebrew:
-<<<<<<< HEAD
-    packages: [apr, apr-util, sqlite, zlib, lz4, utf8proc, swig, geckodriver]
+    packages: [apr, apr-util, sqlite, zlib, lz4, utf8proc, swig, ccache,
+               geckodriver]
     update: true
   firefox: latest
-=======
-    packages: [apr, apr-util, sqlite, zlib, lz4, utf8proc, swig, ccache]
-    update: true
->>>>>>> 100aaf25
 cache:
   ccache: true
   directories:
