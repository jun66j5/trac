language: python
python: 2.7
addons:
  apt:
    packages:
      - python-subversion
cache:
  directories:
    - "$HOME/.cache/pip"
    - "$HOME/.pyenv"
    - "$HOME/venv-lib"
<<<<<<< HEAD
matrix:
  include:
    - os: linux
      python: 2.7
      virtualenv:
        system_site_packages: true
      env: tracdb= build=minimum
    - os: linux
      python: 2.7
      virtualenv:
        system_site_packages: true
      env: tracdb=
    - os: linux
      python: 2.7
      virtualenv:
        system_site_packages: true
      env: tracdb=sqlite
    - os: linux
      python: 2.7
      virtualenv:
        system_site_packages: true
      services: postgresql
      env: tracdb=postgresql
    - os: linux
      python: 2.7
      virtualenv:
        system_site_packages: true
      services: mysql
      env: tracdb=mysql
    - os: osx
      language: generic
      env: pyver=2.7 tracdb= build=minimum
    - os: osx
      language: generic
      env: pyver=2.7 tracdb=
    - os: osx
      language: generic
      env: pyver=2.7 tracdb=sqlite
    - os: osx
      language: generic
      env: pyver=2.7 tracdb=postgresql
=======
>>>>>>> d645fe73
before_install:
  - print_version='import sys; print("%d.%d" % sys.version_info[:2])'
  - test -n "$pyver" || pyver="$(python -c "$print_version")"
  - |
    case "$tracdb" in
      postgresql)
        if [ "$TRAVIS_OS_NAME" = osx ]; then
          rm -rf /usr/local/var/postgres
          pg_ctl initdb --pgdata /usr/local/var/postgres
          pg_ctl -w start --pgdata /usr/local/var/postgres --log /usr/local/var/postgres/postgresql.log || {
            rc=$?
            cat /usr/local/var/postgres/postgresql.log
            exit $rc
          }
          createuser -s postgres
        fi
        tracdb_version="PostgreSQL: $(psql -U postgres -t -c 'SELECT version()')"
        echo "$tracdb_version"
        psql -U postgres -e -c "CREATE USER tracuser NOSUPERUSER NOCREATEDB CREATEROLE PASSWORD 'password';"
        psql -U postgres -e -c "CREATE DATABASE trac OWNER tracuser;"
        ;;
      mysql)
        tracdb_version="MySQL: $(mysql -u root -sN -e 'SELECT version()')"
        echo "$tracdb_version"
        mysql -u root -v -e "CREATE DATABASE trac DEFAULT CHARACTER SET utf8mb4 COLLATE utf8mb4_bin;"
        mysql -u root -v -e "CREATE USER tracuser@localhost IDENTIFIED BY 'password';"
        mysql -u root -v -e "GRANT ALL ON trac.* TO tracuser@localhost; FLUSH PRIVILEGES;"
        ;;
      *)
        tracdb_version=
        ;;
    esac
  - test -d "$HOME/.pip" || mkdir "$HOME/.pip"
  - |
    {
      echo "[global]"
      echo "cache-dir = $HOME/.cache/pip"
      echo "[list]"
      echo "format = columns"
    } >"$HOME/.pip/pip.conf"
  - |
    if [ "$TRAVIS_OS_NAME" = osx ]; then
      test -d $HOME/venv-lib || mkdir $HOME/venv-lib
      eval "$(pyenv init -)"
      pyver_latest="$(pyenv install -l | grep -E "^[ ]*${pyver/./\\.}\.[0-9]+$" | tail -1 | tr -d '[:blank:]')"
      venv="$HOME/venv-$pyver_latest"
      pyenv install --skip-existing $pyver_latest
      pyenv shell $pyver_latest
      pip install --upgrade virtualenv
      python -m virtualenv $venv
      source $venv/bin/activate
    fi
  - |
    case "$pyver" in
      2.7)
        pip install --upgrade pip setuptools wheel
        ;;
    esac
  - pyenv --version
  - pyenv versions
  - python --version
  - pip --version
  - pip list
install:
  - |
    if [ "$TRAVIS_OS_NAME" = linux -a "$build" != minimum -a \
         "$TRAVIS_BUILD_STAGE_NAME" = Test -a \
         "$(/usr/bin/python -c "$print_version")" = "$(python -c "$print_version")" ]
    then
      print_sitelib='from distutils.sysconfig import get_python_lib; print(get_python_lib())'
      sitelib_global="$(/usr/bin/python -c "$print_sitelib")"
      sitelib_venv="$(python -c "$print_sitelib")"
      ln -s "$sitelib_global/svn" "$sitelib_venv/svn"
      ln -s "$sitelib_global/libsvn" "$sitelib_venv/libsvn"
      python -c 'from svn import core'
    fi
  - |
<<<<<<< HEAD
    requires='Jinja2 lxml twill==0.9.1'
    if [ "$build" != minimum ]; then requires="$requires Genshi>=0.7 Babel Pygments docutils textile pytz"; fi
    if [ "$tracdb" = postgresql ]; then requires="$requires psycopg2"; fi
    if [ "$tracdb" = mysql ]; then requires="$requires PyMySQL"; fi
=======
    requires='Genshi>=0.7 twill==0.9.1'
    case "$pyver" in
      2.6) requires="$requires lxml<4.3.0" ;;
      *)   requires="$requires lxml" ;;
    esac
    if [ "$build" != minimum ]; then
      requires="$requires Pygments docutils textile pytz"
      case "$pyver" in
        2.6) requires="$requires Babel<2.6.0" ;;
        *)   requires="$requires Babel" ;;
      esac
    fi
    if [ "$tracdb" = postgresql ]; then requires="$requires psycopg2<2.8"; fi
    if [ "$tracdb" = mysql ]; then requires="$requires MySQL-python"; fi
    if [ "$TRAVIS_BUILD_STAGE_NAME" = Deploy ]; then
      requires="$requires setuptools-git";
    fi
>>>>>>> d645fe73
    pip install $requires
    python -c 'import sys, pkg_resources as p; p.require(sys.argv[1:])' $requires
    pip list
  - |
    case "$tracdb" in
      sqlite)   tracdb_uri='sqlite:test.db' ;;
      postgresql) tracdb_uri='postgres://tracuser:password@localhost/trac?schema=tractest' ;;
      mysql)    tracdb_uri='mysql://tracuser:password@localhost/trac?charset=utf8mb4' ;;
      *)        tracdb_uri= ;;
    esac
    echo ".uri = $tracdb_uri" >Makefile.cfg
script:
  - echo "$tracdb_version"
  - |
    if [ "$build" != minimum ]; then make compile; fi
    if [ "$TRAVIS_BUILD_STAGE_NAME" = Test ]; then
      make Trac.egg-info unit-test functional-test;
    fi
notifications:
  email:
    recipients:
      secure: lIn4a3G6ww61t3o12DS4aWwEwD6Hl2kxcsZgkxvhU2MgzviJ5j3EBV5F/BlbQmR1BqM51qgDOXoQTO+y9cvzAYBkIy/gfLqZjAl0hfZep6iGZgl1cnUW4c5i9+wkF8PzTaQm+q9gwlIQ7JVedWw9jzHBIn80tCgTcavahAzyelk=
jobs:
  include:
    - os: linux
      dist: trusty
      python: 2.6
      env: tracdb=
    - os: linux
      dist: trusty
      python: 2.6
      env: tracdb=sqlite
    - os: linux
      dist: trusty
      python: 2.6
      services: postgresql
      env: tracdb=postgresql
    - os: linux
      dist: trusty
      python: 2.6
      services: mysql
      env: tracdb=mysql
    - os: linux
      python: 2.7
      virtualenv:
        system_site_packages: true
      env: tracdb= build=minimum
    - os: linux
      python: 2.7
      virtualenv:
        system_site_packages: true
      env: tracdb=
    - os: linux
      python: 2.7
      virtualenv:
        system_site_packages: true
      env: tracdb=sqlite
    - os: linux
      python: 2.7
      virtualenv:
        system_site_packages: true
      services: postgresql
      env: tracdb=postgresql
    - os: linux
      python: 2.7
      virtualenv:
        system_site_packages: true
      services: mysql
      env: tracdb=mysql
    - os: osx
      language: generic
      env: pyver=2.6 tracdb=
    - os: osx
      language: generic
      env: pyver=2.6 tracdb=sqlite
    - os: osx
      language: generic
      env: pyver=2.6 tracdb=postgresql
    - os: osx
      language: generic
      env: pyver=2.7 tracdb= build=minimum
    - os: osx
      language: generic
      env: pyver=2.7 tracdb=
    - os: osx
      language: generic
      env: pyver=2.7 tracdb=sqlite
    - os: osx
      language: generic
      env: pyver=2.7 tracdb=postgresql
    - stage: deploy
      deploy:
        - provider: pypi
          user: edgewall-org
          password:
            secure: CSOGsbyNMIGWAB5+SjuWRbGjXnqfZ8TYq9MRpAWBGhsPvAyOAcrSjbnVodxT9cxmkL8LgHzgSZUNDAubXTj17+tZ6j1HBUAIm2o2WH0n285McjDH7HxaIil4Q4P4Z0CCuGd4sFSzDq4OwSprjiYFt8Wl66z/ojbboksGZutBMn4=
          server: https://test.pypi.org/legacy/
          os: linux
          distributions: sdist bdist_wheel
          skip_cleanup: true
          on:
            repo: edgewall/trac
            tags: true
        - provider: pypi
          user: travisci
          password:
            secure: cEG9N0j9rV26M698myyRBTnizC76mgy8PRyMNbWf2qxILPqkbnpYktbSy0CYlmJIb9wapgynojHhNem94Tmrj8c27c9wSNmHVu2I3o8G8yysD+aYAXeaJ9jVhPSjZRtQXN0r6wsdGeRUOTDk6Z9Es/ks/hvKfF79bea6X2Z0L0w=
          server: https://trac.edgewall.org/pypi
          os: linux
          distributions: sdist bdist_wheel
          skip_cleanup: true
          on:
            repo: edgewall/trac
            all_branches: true<|MERGE_RESOLUTION|>--- conflicted
+++ resolved
@@ -9,50 +9,6 @@
     - "$HOME/.cache/pip"
     - "$HOME/.pyenv"
     - "$HOME/venv-lib"
-<<<<<<< HEAD
-matrix:
-  include:
-    - os: linux
-      python: 2.7
-      virtualenv:
-        system_site_packages: true
-      env: tracdb= build=minimum
-    - os: linux
-      python: 2.7
-      virtualenv:
-        system_site_packages: true
-      env: tracdb=
-    - os: linux
-      python: 2.7
-      virtualenv:
-        system_site_packages: true
-      env: tracdb=sqlite
-    - os: linux
-      python: 2.7
-      virtualenv:
-        system_site_packages: true
-      services: postgresql
-      env: tracdb=postgresql
-    - os: linux
-      python: 2.7
-      virtualenv:
-        system_site_packages: true
-      services: mysql
-      env: tracdb=mysql
-    - os: osx
-      language: generic
-      env: pyver=2.7 tracdb= build=minimum
-    - os: osx
-      language: generic
-      env: pyver=2.7 tracdb=
-    - os: osx
-      language: generic
-      env: pyver=2.7 tracdb=sqlite
-    - os: osx
-      language: generic
-      env: pyver=2.7 tracdb=postgresql
-=======
->>>>>>> d645fe73
 before_install:
   - print_version='import sys; print("%d.%d" % sys.version_info[:2])'
   - test -n "$pyver" || pyver="$(python -c "$print_version")"
@@ -130,30 +86,13 @@
       python -c 'from svn import core'
     fi
   - |
-<<<<<<< HEAD
     requires='Jinja2 lxml twill==0.9.1'
     if [ "$build" != minimum ]; then requires="$requires Genshi>=0.7 Babel Pygments docutils textile pytz"; fi
     if [ "$tracdb" = postgresql ]; then requires="$requires psycopg2"; fi
     if [ "$tracdb" = mysql ]; then requires="$requires PyMySQL"; fi
-=======
-    requires='Genshi>=0.7 twill==0.9.1'
-    case "$pyver" in
-      2.6) requires="$requires lxml<4.3.0" ;;
-      *)   requires="$requires lxml" ;;
-    esac
-    if [ "$build" != minimum ]; then
-      requires="$requires Pygments docutils textile pytz"
-      case "$pyver" in
-        2.6) requires="$requires Babel<2.6.0" ;;
-        *)   requires="$requires Babel" ;;
-      esac
-    fi
-    if [ "$tracdb" = postgresql ]; then requires="$requires psycopg2<2.8"; fi
-    if [ "$tracdb" = mysql ]; then requires="$requires MySQL-python"; fi
     if [ "$TRAVIS_BUILD_STAGE_NAME" = Deploy ]; then
       requires="$requires setuptools-git";
     fi
->>>>>>> d645fe73
     pip install $requires
     python -c 'import sys, pkg_resources as p; p.require(sys.argv[1:])' $requires
     pip list
@@ -178,24 +117,6 @@
       secure: lIn4a3G6ww61t3o12DS4aWwEwD6Hl2kxcsZgkxvhU2MgzviJ5j3EBV5F/BlbQmR1BqM51qgDOXoQTO+y9cvzAYBkIy/gfLqZjAl0hfZep6iGZgl1cnUW4c5i9+wkF8PzTaQm+q9gwlIQ7JVedWw9jzHBIn80tCgTcavahAzyelk=
 jobs:
   include:
-    - os: linux
-      dist: trusty
-      python: 2.6
-      env: tracdb=
-    - os: linux
-      dist: trusty
-      python: 2.6
-      env: tracdb=sqlite
-    - os: linux
-      dist: trusty
-      python: 2.6
-      services: postgresql
-      env: tracdb=postgresql
-    - os: linux
-      dist: trusty
-      python: 2.6
-      services: mysql
-      env: tracdb=mysql
     - os: linux
       python: 2.7
       virtualenv:
@@ -223,15 +144,6 @@
         system_site_packages: true
       services: mysql
       env: tracdb=mysql
-    - os: osx
-      language: generic
-      env: pyver=2.6 tracdb=
-    - os: osx
-      language: generic
-      env: pyver=2.6 tracdb=sqlite
-    - os: osx
-      language: generic
-      env: pyver=2.6 tracdb=postgresql
     - os: osx
       language: generic
       env: pyver=2.7 tracdb= build=minimum
