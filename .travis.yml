--- conflicted
+++ resolved
@@ -114,19 +114,8 @@
       python -c 'from svn import core'
     fi
   - |
-<<<<<<< HEAD
     requires='Jinja2 lxml twill==0.9.1'
-    if [ "$build" != minimum ]; then requires="$requires Genshi==0.7 Babel Pygments docutils textile pytz"; fi
-=======
-    requires='Genshi>=0.7 lxml twill==0.9.1'
-    if [ "$build" != minimum ]; then
-      requires="$requires Pygments docutils textile pytz"
-      case "$pyver" in
-        2.6) requires="$requires Babel<2.6.0" ;;
-        *)   requires="$requires Babel" ;;
-      esac
-    fi
->>>>>>> d8a6a10f
+    if [ "$build" != minimum ]; then requires="$requires Genshi>=0.7 Babel Pygments docutils textile pytz"; fi
     if [ "$tracdb" = postgres ]; then requires="$requires psycopg2"; fi
     if [ "$tracdb" = mysql ]; then requires="$requires PyMySQL"; fi
     pip install $requires
