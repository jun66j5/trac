--- conflicted
+++ resolved
@@ -143,26 +143,12 @@
     host = 'trac.edgewall.org'
     if prefix and not prefix.endswith('/'):
         prefix += '/'
-<<<<<<< HEAD
     with closing(HTTPSConnection(host)) as conn:
         for name in names:
-            if name in ('WikiStart', 'SandBox'):
+            if name in ('SandBox', 'TitleIndex', 'WikiStart'):
                 continue
             sys.stdout.write('Downloading %s%s' % (prefix, name))
             conn.request('GET', '/wiki/%s%s?format=txt' % (prefix, name))
-=======
-    conn = HTTPSConnection(host)
-    for name in names:
-        if name in ('SandBox', 'TitleIndex', 'WikiStart'):
-            continue
-        sys.stdout.write('Downloading %s%s' % (prefix, name))
-        conn.request('GET', '/wiki/%s%s?format=txt' % (prefix, name))
-        response = conn.getresponse()
-        content = response.read()
-        if prefix and (response.status != 200 or not content):
-            sys.stdout.write(' %s' % name)
-            conn.request('GET', '/wiki/%s?format=txt' % name)
->>>>>>> 846cf1c6
             response = conn.getresponse()
             content = response.read()
             if prefix and (response.status != 200 or not content) \
