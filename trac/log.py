# -*- coding: utf-8 -*-
#
# Copyright (C) 2003-2018 Edgewall Software
# Copyright (C) 2003-2005 Daniel Lundin <daniel@edgewall.com>
# Copyright (C) 2006 Christian Boos <cboos@edgewall.org>
# All rights reserved.
#
# This software is licensed as described in the file COPYING, which
# you should have received as part of this distribution. The terms
# are also available at http://trac.edgewall.org/wiki/TracLicense.
#
# This software consists of voluntary contributions made by many
# individuals. For the exact contribution history, see the revision
# history and logs, available at http://trac.edgewall.org/log/.
#
# Author: Daniel Lundin <daniel@edgewall.com>

import logging
import logging.handlers
import sys

LOG_TYPES = ('file', 'stderr', 'syslog', 'eventlog', 'none')
LOG_TYPE_ALIASES = ('winlog', 'nteventlog', 'unix')
<<<<<<< HEAD
LOG_LEVELS = ('INFO', 'CRITICAL', 'ERROR', 'WARNING', 'DEBUG')
LOG_LEVEL_ALIASES = ('WARN', 'ALL')
=======
LOG_LEVELS = ('CRITICAL', 'ERROR', 'WARNING', 'INFO', 'DEBUG')
LOG_LEVEL_ALIASES_MAP = {'WARN': 'WARNING', 'ALL': 'DEBUG'}
LOG_LEVEL_ALIASES = tuple(sorted(LOG_LEVEL_ALIASES_MAP))
>>>>>>> 4dd0c2e5

LOG_LEVEL_MAP = {
    'DEBUG': logging.DEBUG, 'ALL': logging.DEBUG,
    'INFO': logging.INFO,
    'WARNING': logging.WARNING, 'WARN': logging.WARNING,
    'ERROR': logging.ERROR,
    'CRITICAL': logging.CRITICAL
}


def logger_handler_factory(logtype='syslog', logfile=None, level='WARNING',
                           logid='Trac', format=None):
    logger = logging.getLogger(logid)
    logtype = logtype.lower()
    if logtype == 'file':
        hdlr = logging.FileHandler(logfile)
    elif logtype in ('eventlog', 'winlog', 'nteventlog'):
        # Requires win32 extensions
        hdlr = logging.handlers.NTEventLogHandler(logid,
                                                  logtype='Application')
    elif logtype in ('syslog', 'unix'):
        hdlr = logging.handlers.SysLogHandler('/dev/log')
    elif logtype == 'stderr':
        hdlr = logging.StreamHandler(sys.stderr)
    else:
        hdlr = logging.NullHandler()

    level = level.upper()
    level_as_int = LOG_LEVEL_MAP.get(level)
    if level_as_int is None:
        # Should never be reached because level is restricted through
        # ChoiceOption, therefore message is intentionally left untranslated
        raise AssertionError("Unrecognized log level '%s'" % level)
    logger.setLevel(level_as_int)

    if not format:
        format = 'Trac[%(module)s] %(levelname)s: %(message)s'
        if logtype in ('file', 'stderr'):
            format = '%(asctime)s ' + format
    datefmt = '%X' if logtype == 'stderr' else ''
    formatter = logging.Formatter(format, datefmt)
    hdlr.setFormatter(formatter)

    return logger, hdlr


def shutdown(logger):
    for handler in logger.handlers[:]:
        handler.flush()
        handler.close()
        logger.removeHandler(handler)<|MERGE_RESOLUTION|>--- conflicted
+++ resolved
@@ -21,14 +21,10 @@
 
 LOG_TYPES = ('file', 'stderr', 'syslog', 'eventlog', 'none')
 LOG_TYPE_ALIASES = ('winlog', 'nteventlog', 'unix')
-<<<<<<< HEAD
 LOG_LEVELS = ('INFO', 'CRITICAL', 'ERROR', 'WARNING', 'DEBUG')
-LOG_LEVEL_ALIASES = ('WARN', 'ALL')
-=======
-LOG_LEVELS = ('CRITICAL', 'ERROR', 'WARNING', 'INFO', 'DEBUG')
 LOG_LEVEL_ALIASES_MAP = {'WARN': 'WARNING', 'ALL': 'DEBUG'}
 LOG_LEVEL_ALIASES = tuple(sorted(LOG_LEVEL_ALIASES_MAP))
->>>>>>> 4dd0c2e5
+
 
 LOG_LEVEL_MAP = {
     'DEBUG': logging.DEBUG, 'ALL': logging.DEBUG,
