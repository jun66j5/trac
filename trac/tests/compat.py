# -*- coding: utf-8 -*-
#
# Copyright (C) 2013 Edgewall Software
# All rights reserved.
#
# This software is licensed as described in the file COPYING, which
# you should have received as part of this distribution. The terms
# are also available at http://trac.edgewall.org/wiki/TracLicense.
#
# This software consists of voluntary contributions made by many
# individuals. For the exact contribution history, see the revision
# history and logs, available at http://trac.edgewall.org/log/.

<<<<<<< HEAD
import os
import shutil
import sys
import time
=======
"""Some test functions since Python 2.7 to provide backwards-compatibility
with previous versions of Python from 2.5 onward.
"""

>>>>>>> 1b0c5d62
import unittest

from trac.test import rmtree  # for backward compatibility


<<<<<<< HEAD
def rmtree(path):
    import errno
    def onerror(function, path, excinfo, retry=1):
        # `os.remove` fails for a readonly file on Windows.
        # Then, it attempts to be writable and remove.
        if function != os.remove:
            raise
        e = excinfo[1]
        if isinstance(e, OSError) and e.errno == errno.EACCES:
            mode = os.stat(path).st_mode
            os.chmod(path, mode | 0666)
            try:
                function(path)
            except Exception:
                # print "%d: %s %o" % (retry, path, os.stat(path).st_mode)
                if retry > 10:
                    raise
                time.sleep(0.1)
                onerror(function, path, excinfo, retry + 1)
        else:
            raise
    if os.name == 'nt' and isinstance(path, str):
        # Use unicode characters in order to allow non-ansi characters
        # on Windows.
        path = unicode(path, sys.getfilesystemencoding())
    shutil.rmtree(path, onerror=onerror)
=======
if not hasattr(unittest.TestCase, 'assertIs'):
    def assertIs(self, expr1, expr2, msg=None):
        if expr1 is not expr2:
            raise self.failureException(msg or '%r is not %r'
                                               % (expr1, expr2))
    unittest.TestCase.assertIs = assertIs


if not hasattr(unittest.TestCase, 'assertIsNot'):
    def assertIsNot(self, expr1, expr2, msg=None):
        if expr1 is expr2:
            raise self.failureException(msg or '%r is %r' % (expr1, expr2))
    unittest.TestCase.assertIsNot = assertIsNot


if not hasattr(unittest.TestCase, 'assertIsNone'):
    def assertIsNone(self, obj, msg=None):
        self.assertIs(obj, None, msg)
    unittest.TestCase.assertIsNone = assertIsNone


if not hasattr(unittest.TestCase, 'assertIsNotNone'):
    def assertIsNotNone(self, obj, msg=None):
        self.assertIsNot(obj, None, msg)
    unittest.TestCase.assertIsNotNone = assertIsNotNone


if not hasattr(unittest.TestCase, 'assertIn'):
    def assertIn(self, member, container, msg=None):
        if member not in container:
            raise self.failureException(msg or '%r not in %r' %
                                               (member, container))
    unittest.TestCase.assertIn = assertIn


if not hasattr(unittest.TestCase, 'assertNotIn'):
    def assertNotIn(self, member, container, msg=None):
        if member in container:
            raise self.failureException(msg or '%r in %r' %
                                               (member, container))
    unittest.TestCase.assertNotIn = assertNotIn


if not hasattr(unittest.TestCase, 'assertIsInstance'):
    def assertIsInstance(self, obj, cls, msg=None):
        if not isinstance(obj, cls):
            raise self.failureException(msg or '%r is not an instance of %r' %
                                               (obj, cls))
    unittest.TestCase.assertIsInstance = assertIsInstance


if not hasattr(unittest.TestCase, 'assertNotIsInstance'):
    def assertNotIsInstance(self, obj, cls, msg=None):
        if isinstance(obj, cls):
            raise self.failureException(msg or '%r is an instance of %r' %
                                               (obj, cls))
    unittest.TestCase.assertNotIsInstance = assertNotIsInstance
>>>>>>> 1b0c5d62
<|MERGE_RESOLUTION|>--- conflicted
+++ resolved
@@ -11,105 +11,4 @@
 # individuals. For the exact contribution history, see the revision
 # history and logs, available at http://trac.edgewall.org/log/.
 
-<<<<<<< HEAD
-import os
-import shutil
-import sys
-import time
-=======
-"""Some test functions since Python 2.7 to provide backwards-compatibility
-with previous versions of Python from 2.5 onward.
-"""
-
->>>>>>> 1b0c5d62
-import unittest
-
-from trac.test import rmtree  # for backward compatibility
-
-
-<<<<<<< HEAD
-def rmtree(path):
-    import errno
-    def onerror(function, path, excinfo, retry=1):
-        # `os.remove` fails for a readonly file on Windows.
-        # Then, it attempts to be writable and remove.
-        if function != os.remove:
-            raise
-        e = excinfo[1]
-        if isinstance(e, OSError) and e.errno == errno.EACCES:
-            mode = os.stat(path).st_mode
-            os.chmod(path, mode | 0666)
-            try:
-                function(path)
-            except Exception:
-                # print "%d: %s %o" % (retry, path, os.stat(path).st_mode)
-                if retry > 10:
-                    raise
-                time.sleep(0.1)
-                onerror(function, path, excinfo, retry + 1)
-        else:
-            raise
-    if os.name == 'nt' and isinstance(path, str):
-        # Use unicode characters in order to allow non-ansi characters
-        # on Windows.
-        path = unicode(path, sys.getfilesystemencoding())
-    shutil.rmtree(path, onerror=onerror)
-=======
-if not hasattr(unittest.TestCase, 'assertIs'):
-    def assertIs(self, expr1, expr2, msg=None):
-        if expr1 is not expr2:
-            raise self.failureException(msg or '%r is not %r'
-                                               % (expr1, expr2))
-    unittest.TestCase.assertIs = assertIs
-
-
-if not hasattr(unittest.TestCase, 'assertIsNot'):
-    def assertIsNot(self, expr1, expr2, msg=None):
-        if expr1 is expr2:
-            raise self.failureException(msg or '%r is %r' % (expr1, expr2))
-    unittest.TestCase.assertIsNot = assertIsNot
-
-
-if not hasattr(unittest.TestCase, 'assertIsNone'):
-    def assertIsNone(self, obj, msg=None):
-        self.assertIs(obj, None, msg)
-    unittest.TestCase.assertIsNone = assertIsNone
-
-
-if not hasattr(unittest.TestCase, 'assertIsNotNone'):
-    def assertIsNotNone(self, obj, msg=None):
-        self.assertIsNot(obj, None, msg)
-    unittest.TestCase.assertIsNotNone = assertIsNotNone
-
-
-if not hasattr(unittest.TestCase, 'assertIn'):
-    def assertIn(self, member, container, msg=None):
-        if member not in container:
-            raise self.failureException(msg or '%r not in %r' %
-                                               (member, container))
-    unittest.TestCase.assertIn = assertIn
-
-
-if not hasattr(unittest.TestCase, 'assertNotIn'):
-    def assertNotIn(self, member, container, msg=None):
-        if member in container:
-            raise self.failureException(msg or '%r in %r' %
-                                               (member, container))
-    unittest.TestCase.assertNotIn = assertNotIn
-
-
-if not hasattr(unittest.TestCase, 'assertIsInstance'):
-    def assertIsInstance(self, obj, cls, msg=None):
-        if not isinstance(obj, cls):
-            raise self.failureException(msg or '%r is not an instance of %r' %
-                                               (obj, cls))
-    unittest.TestCase.assertIsInstance = assertIsInstance
-
-
-if not hasattr(unittest.TestCase, 'assertNotIsInstance'):
-    def assertNotIsInstance(self, obj, cls, msg=None):
-        if isinstance(obj, cls):
-            raise self.failureException(msg or '%r is an instance of %r' %
-                                               (obj, cls))
-    unittest.TestCase.assertNotIsInstance = assertNotIsInstance
->>>>>>> 1b0c5d62
+from trac.test import rmtree  # for backward compatibility