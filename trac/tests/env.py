--- conflicted
+++ resolved
@@ -27,18 +27,12 @@
 from trac.attachment import Attachment
 from trac.config import ConfigurationError, Option
 from trac.core import Component, ComponentManager, TracError, implements
-<<<<<<< HEAD
 from trac.db.api import DatabaseManager, get_column_names
 from trac.env import Environment, EnvironmentAdmin, open_environment
 from trac.test import EnvironmentStub, get_dburi, mkdtemp, rmtree
 from trac.util import create_file, extract_zipfile, hex_entropy, read_file
 from trac.util.compat import close_fds
-=======
-from trac.env import Environment, IEnvironmentSetupParticipant, \
-                     ISystemInfoProvider, open_environment
-from trac.test import EnvironmentStub, rmtree
 from trac.util import create_file
->>>>>>> 5d5cbfd9
 
 
 class EnvironmentCreatedWithoutData(Environment):
@@ -118,44 +112,31 @@
         version = 'Trac Environment Version 0'
         create_file(os.path.join(self.env.path, 'VERSION'), version + '\n')
 
-        try:
-            env = Environment(self.env.path)
-        except TracError as e:
-            self.assertEqual(
-                "Unknown Trac environment type 'Trac Environment Version 0'",
-                unicode(e))
-        else:
-            env.shutdown()
-            self.fail('TracError not raised.')
+        with self.assertRaises(TracError) as cm:
+            Environment(self.env.path)
+        self.assertEqual(
+            "Unknown Trac environment type 'Trac Environment Version 0'",
+            unicode(cm.exception))
 
     def test_version_file_empty(self):
         """TracError raised when environment version is empty."""
         create_file(os.path.join(self.env.path, 'VERSION'), '')
-        try:
-            env = Environment(self.env.path)
-        except TracError as e:
-            self.assertEqual(
-                "Unknown Trac environment type ''",
-                unicode(e))
-        else:
-            env.shutdown()
-            self.fail('TracError not raised.')
+        with self.assertRaises(TracError) as cm:
+            Environment(self.env.path)
+        self.assertEqual("Unknown Trac environment type ''",
+                         unicode(cm.exception))
 
     def test_version_file_not_found(self):
         """TracError raised when environment version file not found."""
         version_file = os.path.join(self.env.path, 'VERSION')
         os.remove(version_file)
-        try:
-            env = Environment(self.env.path)
-        except TracError as e:
-            self.assertEqual(
-                "No Trac environment found at %s\n"
-                "IOError: [Errno 2] No such file or directory: %r"
-                % (self.env.path, version_file),
-                unicode(e))
-        else:
-            env.shutdown()
-            self.fail('TracError not raised.')
+        with self.assertRaises(TracError) as cm:
+            Environment(self.env.path)
+        self.assertEqual(
+            "No Trac environment found at %s\n"
+            "IOError: [Errno 2] No such file or directory: %r"
+            % (self.env.path, version_file),
+            unicode(cm.exception))
 
     def test_missing_config_file_raises_trac_error(self):
         """TracError is raised when config file is missing."""
