--- conflicted
+++ resolved
@@ -9,22 +9,12 @@
 # Zeng Jie <zengjie@gmail.com>, 2010.
 msgid ""
 msgstr ""
-<<<<<<< HEAD
 "Project-Id-Version: Trac 0.12\n"
 "Report-Msgid-Bugs-To: trac-dev@googlegroups.com\n"
 "POT-Creation-Date: 2013-01-27 11:21+0900\n"
 "PO-Revision-Date: 2010-06-05 13:36+0800\n"
 "Last-Translator: Zeng Jie <zengjie@gmail.com>\n"
 "Language-Team: Chinese Simplified <zh_CN>\n"
-=======
-"Project-Id-Version:  Trac\n"
-"Report-Msgid-Bugs-To: http://trac.edgewall.org/\n"
-"POT-Creation-Date: 2013-02-17 15:58+0100\n"
-"PO-Revision-Date: 2012-10-29 18:34+0000\n"
-"Last-Translator: Christian Boos <cboos@edgewall.org>\n"
-"Language-Team: Chinese (China) "
-"(http://www.transifex.com/projects/p/trac/language/zh_CN/)\n"
->>>>>>> aa1d9603
 "Plural-Forms: nplurals=1; plural=0\n"
 "MIME-Version: 1.0\n"
 "Content-Type: text/plain; charset=utf-8\n"
@@ -293,13 +283,8 @@
 msgid "Could not delete attachment"
 msgstr "不能删除附件"
 
-<<<<<<< HEAD
 #: trac/attachment.py:253
-#, fuzzy, python-format
-=======
-#: trac/attachment.py:218
-#, python-format
->>>>>>> aa1d9603
+#, python-format
 msgid "Cannot reparent attachment \"%(att)s\" as %(realm)s:%(id)s is invalid"
 msgstr ""
 
@@ -315,13 +300,8 @@
 msgid "Could not reparent attachment %(name)s"
 msgstr "不能为附件 %(name)s 重定父页面"
 
-<<<<<<< HEAD
 #: trac/attachment.py:313
-#, fuzzy, python-format
-=======
-#: trac/attachment.py:272
-#, python-format
->>>>>>> aa1d9603
+#, python-format
 msgid "Cannot create attachment \"%(att)s\" as %(realm)s:%(id)s is invalid"
 msgstr "无法创建附件\"%(att)s\"，因为%(realm)s:%(id)s非法"
 
@@ -590,13 +570,8 @@
 msgid "Database is up to date, no upgrade necessary."
 msgstr "数据库是最新的，无需升级。"
 
-<<<<<<< HEAD
 #: trac/env.py:984
 #, fuzzy
-=======
-#: trac/env.py:791
-#, python-format
->>>>>>> aa1d9603
 msgid ""
 "The pre-upgrade backup failed.\n"
 "Use '--no-backup' to upgrade without doing a backup.\n"
@@ -605,11 +580,6 @@
 #: trac/env.py:988
 msgid "The upgrade failed. Please fix the issue and try again.\n"
 msgstr ""
-<<<<<<< HEAD
-=======
-"备份失败: %(msg)s.\n"
-"使用'--no-backup'执行不进行备份的升级操作。"
->>>>>>> aa1d9603
 
 #: trac/env.py:1000
 msgid ""
@@ -758,7 +728,6 @@
 msgid "Command not found"
 msgstr "命令无法找到"
 
-<<<<<<< HEAD
 #: trac/admin/console.py:113
 #, fuzzy, python-format
 msgid "Error: %(msg)s"
@@ -766,15 +735,6 @@
 
 #: trac/admin/console.py:132
 #, fuzzy, python-format
-=======
-#: trac/admin/console.py:112
-#, python-format
-msgid "Error: %(msg)s"
-msgstr "错误: %(msg)s"
-
-#: trac/admin/console.py:131
-#, python-format
->>>>>>> aa1d9603
 msgid ""
 "Welcome to trac-admin %(version)s\n"
 "Interactive Trac administration console.\n"
@@ -790,55 +750,33 @@
 "输入:  '?' 或 'help' 可获得命令帮助。\n"
 "        "
 
-<<<<<<< HEAD
 #: trac/admin/console.py:166
-=======
-#: trac/admin/console.py:165
->>>>>>> aa1d9603
 #, python-format
 msgid "Failed to open environment: %(err)s"
 msgstr "打开环境失败：%(err)s"
 
-<<<<<<< HEAD
 #: trac/admin/console.py:249
-=======
-#: trac/admin/console.py:248
->>>>>>> aa1d9603
 #, python-format
 msgid "Completion error: %(err)s"
 msgstr "自动完成错误: %(err)s"
 
-<<<<<<< HEAD
 #: trac/admin/console.py:316
 #, fuzzy, python-format
-=======
-#: trac/admin/console.py:307
-#, python-format
->>>>>>> aa1d9603
 msgid ""
 "No documentation found for '%(cmd)s'. Use 'help' to see the list of "
 "commands."
 msgstr ""
 
-<<<<<<< HEAD
 #: trac/admin/console.py:322
-=======
-#: trac/admin/console.py:313
->>>>>>> aa1d9603
 msgid "Did you mean this?"
 msgid_plural "Did you mean one of these?"
 msgstr[0] ""
 
-<<<<<<< HEAD
 #: trac/admin/console.py:326
-=======
-#: trac/admin/console.py:317
->>>>>>> aa1d9603
 #, python-format
 msgid "trac-admin - The Trac Administration Console %(version)s"
 msgstr "trac-admin - Trac管理控制台 %(version)s"
 
-<<<<<<< HEAD
 #: trac/admin/console.py:330
 msgid "Usage: trac-admin </path/to/projenv> [command [subcommand] [option ...]]\n"
 msgstr "用法: trac-admin </path/to/projenv> [command [subcommand] [option ...]]\n"
@@ -848,27 +786,12 @@
 msgstr "不带命令调用trac-admin将启动交互模式。\n"
 
 #: trac/admin/console.py:373
-=======
-#: trac/admin/console.py:321
-msgid "Usage: trac-admin </path/to/projenv> [command [subcommand] [option ...]]\n"
-msgstr "用法: trac-admin </path/to/projenv> [command [subcommand] [option ...]]\n"
-
-#: trac/admin/console.py:324
-msgid "Invoking trac-admin without command starts interactive mode.\n"
-msgstr "不带命令调用trac-admin将启动交互模式。\n"
-
-#: trac/admin/console.py:364
->>>>>>> aa1d9603
 #, python-format
 msgid "Creating a new Trac environment at %(envname)s"
 msgstr "在%(envname)s处创建一个新的Trac环境"
 
-<<<<<<< HEAD
 #: trac/admin/console.py:375
 #, fuzzy
-=======
-#: trac/admin/console.py:366
->>>>>>> aa1d9603
 msgid ""
 "\n"
 "Trac will first ask a few questions about your environment\n"
@@ -883,21 +806,13 @@
 "请输入您项目的名称。\n"
 "此名称将在页面标题和描述中使用。\n"
 
-<<<<<<< HEAD
 #: trac/admin/console.py:383
-=======
-#: trac/admin/console.py:374
->>>>>>> aa1d9603
 #, python-format
 msgid "Project Name [%(default)s]> "
 msgstr "项目名称 [%(default)s]> "
 
-<<<<<<< HEAD
 #: trac/admin/console.py:385
 #, fuzzy
-=======
-#: trac/admin/console.py:376
->>>>>>> aa1d9603
 msgid ""
 "\n"
 " Please specify the connection string for the database to use.\n"
@@ -912,25 +827,16 @@
 "也可以使用一个已存在的PostgreSQL数据库\n"
 "(具体的连接字符串语法请查看Trac文档)。\n"
 
-<<<<<<< HEAD
 #: trac/admin/console.py:393
-=======
-#: trac/admin/console.py:384
->>>>>>> aa1d9603
 #, python-format
 msgid "Database connection string [%(default)s]> "
 msgstr "数据库连接字符串 [%(default)s]> "
 
-<<<<<<< HEAD
 #: trac/admin/console.py:400
-=======
-#: trac/admin/console.py:391
->>>>>>> aa1d9603
 #, python-format
 msgid "Initenv for '%(env)s' failed."
 msgstr "对'%(env)s' 执行 initenv 失败。"
 
-<<<<<<< HEAD
 #: trac/admin/console.py:403
 msgid "Does an environment already exist?"
 msgstr "环境是否已经存在？"
@@ -940,24 +846,12 @@
 msgstr "目录已存在并且非空。"
 
 #: trac/admin/console.py:413
-=======
-#: trac/admin/console.py:394
-msgid "Does an environment already exist?"
-msgstr "环境是否已经存在？"
-
-#: trac/admin/console.py:398
-msgid "Directory exists and is not empty."
-msgstr "目录已存在并且非空。"
-
-#: trac/admin/console.py:404
->>>>>>> aa1d9603
 #, python-format
 msgid ""
 "Base directory '%(env)s' does not exist. Please create it manually and "
 "retry."
 msgstr "基础目录‘%(env)s'不存在。请手工创建并重试。"
 
-<<<<<<< HEAD
 #: trac/admin/console.py:441
 msgid "Creating and Initializing Project"
 msgstr "创建和初始化项目"
@@ -976,25 +870,6 @@
 
 #: trac/admin/console.py:476
 #, fuzzy
-=======
-#: trac/admin/console.py:432
-msgid "Creating and Initializing Project"
-msgstr "创建和初始化项目"
-
-#: trac/admin/console.py:449
-msgid "Failed to create environment."
-msgstr "创建环境失败。"
-
-#: trac/admin/console.py:455
-msgid " Installing default wiki pages"
-msgstr " 安装缺省Wiki页"
-
-#: trac/admin/console.py:464
-msgid " Indexing default repository"
-msgstr " 建立缺省版本库索引"
-
-#: trac/admin/console.py:467
->>>>>>> aa1d9603
 msgid ""
 "\n"
 "---------------------------------------------------------------------\n"
@@ -1019,11 +894,7 @@
 "您的trac.ini文件以及[trac] repository_type\n"
 "和repository_path 设置。\n"
 
-<<<<<<< HEAD
 #: trac/admin/console.py:519
-=======
-#: trac/admin/console.py:510
->>>>>>> aa1d9603
 #, python-format
 msgid ""
 "\n"
@@ -1073,7 +944,6 @@
 "\n"
 "恭喜您！\n"
 
-<<<<<<< HEAD
 #: trac/admin/console.py:528
 msgid ""
 "Display help for trac-admin commands.\n"
@@ -1088,9 +958,6 @@
 msgstr ""
 
 #: trac/admin/console.py:580
-=======
-#: trac/admin/console.py:569
->>>>>>> aa1d9603
 #, python-format
 msgid "Non-ascii environment path '%(path)s' not supported."
 msgstr "不支持非ASCII环境路径 '%(path)s'。"
@@ -1436,16 +1303,7 @@
 msgid "Order"
 msgstr "排序"
 
-<<<<<<< HEAD
 #: trac/admin/templates/admin_enums.html:76
-=======
-#: trac/admin/templates/admin_enums.html:77
-#: trac/prefs/templates/prefs_language.html:31
-msgid "Note:"
-msgstr "注解:"
-
-#: trac/admin/templates/admin_enums.html:77
->>>>>>> aa1d9603
 msgid ""
 "[1:Note:] The order of priorities determines the\n"
 "              coloring of entries in the ticket queries and reports."
@@ -1527,13 +1385,8 @@
 msgid "Add Milestone:"
 msgstr "增加里程碑:"
 
-<<<<<<< HEAD
 #: trac/admin/templates/admin_milestones.html:92
-#, fuzzy, python-format
-=======
-#: trac/admin/templates/admin_milestones.html:86
-#, python-format
->>>>>>> aa1d9603
+#, python-format
 msgid "Format: %(datetimehint)s"
 msgstr "格式: %(datetimehint)s"
 
@@ -1705,20 +1558,12 @@
 msgid "Released"
 msgstr "发布"
 
-<<<<<<< HEAD
 #: trac/db/api.py:308
-=======
-#: trac/db/api.py:193
->>>>>>> aa1d9603
 #, python-format
 msgid "Unsupported database type \"%(scheme)s\""
 msgstr "不支持的数据库 \"%(scheme)s\""
 
-<<<<<<< HEAD
 #: trac/db/api.py:347
-=======
-#: trac/db/api.py:229
->>>>>>> aa1d9603
 #, python-format
 msgid ""
 "Unknown scheme \"%(scheme)s\"; database connection string must start with"
@@ -1740,24 +1585,13 @@
 msgid "mysqldump failed: %(msg)s"
 msgstr "mysqldump失败: %(msg)s"
 
-<<<<<<< HEAD
 #: trac/db/mysql_backend.py:235 trac/db/postgres_backend.py:204
 #: trac/db/sqlite_backend.py:245
-#, fuzzy
-=======
-#: trac/db/mysql_backend.py:211 trac/db/postgres_backend.py:200
-#: trac/db/sqlite_backend.py:230
->>>>>>> aa1d9603
 msgid "No destination file created"
 msgstr "未创建目标文件"
 
-<<<<<<< HEAD
 #: trac/db/pool.py:130
-#, fuzzy, python-format
-=======
-#: trac/db/pool.py:149
-#, python-format
->>>>>>> aa1d9603
+#, python-format
 msgid "Unable to get database connection within %(time)d seconds."
 msgstr "无法在%(time)d秒内获取数据库连接。"
 
@@ -1878,12 +1712,7 @@
 msgid "Advanced"
 msgstr "高级"
 
-<<<<<<< HEAD
 #: trac/prefs/web_ui.py:167
-#, fuzzy
-=======
-#: trac/prefs/web_ui.py:150
->>>>>>> aa1d9603
 msgid "The session has been loaded."
 msgstr ""
 
@@ -2354,15 +2183,9 @@
 msgstr "附加另一个文件"
 
 #: trac/templates/attachment.html:98 trac/templates/list_of_attachments.html:21
-<<<<<<< HEAD
 #: trac/templates/macros.html:19 trac/util/text.py:621
 #: trac/versioncontrol/templates/browser.html:189
 #: trac/versioncontrol/templates/dir_entries.html:17
-=======
-#: trac/templates/macros.html:19 trac/util/text.py:541
-#: trac/versioncontrol/templates/browser.html:110
-#: trac/versioncontrol/templates/dir_entries.html:16
->>>>>>> aa1d9603
 #, python-format
 msgid "%(size)s bytes"
 msgstr "%(size)s 字节"
@@ -3046,12 +2869,7 @@
 msgid "Ticket #%(num)s and all associated data removed."
 msgstr "任务单 #%(num)s 和所有相关数据均已删除。"
 
-<<<<<<< HEAD
 #: trac/ticket/api.py:257
-#, fuzzy
-=======
-#: trac/ticket/api.py:253
->>>>>>> aa1d9603
 msgid "Attachment"
 msgstr "附件"
 
@@ -3661,12 +3479,7 @@
 msgid "%(title)s: %(message)s"
 msgstr "%(title)s： %(message)s:"
 
-<<<<<<< HEAD
 #: trac/ticket/web_ui.py:242
-#, fuzzy
-=======
-#: trac/ticket/web_ui.py:231
->>>>>>> aa1d9603
 msgid "Tickets opened and closed"
 msgstr ""
 
@@ -3886,25 +3699,15 @@
 "notifications: %(message)s"
 msgstr "该任务单已创建，但在发送邮件通知时发生错误： %(message)s"
 
-<<<<<<< HEAD
 #: trac/ticket/web_ui.py:1305
-#, fuzzy, python-format
-=======
-#: trac/ticket/web_ui.py:1209
-#, python-format
->>>>>>> aa1d9603
+#, python-format
 msgid ""
 "The ticket %(ticketref)s has been created. You can now attach the desired"
 " files."
 msgstr ""
 
-<<<<<<< HEAD
 #: trac/ticket/web_ui.py:1311
-#, fuzzy, python-format
-=======
-#: trac/ticket/web_ui.py:1215
-#, python-format
->>>>>>> aa1d9603
+#, python-format
 msgid ""
 "The ticket %(ticketref)s has been created, but you don't have permission "
 "to view it."
@@ -4616,7 +4419,6 @@
 msgid "Reply, quoting this description"
 msgstr "回复, 引用此描述"
 
-<<<<<<< HEAD
 #: trac/ticket/templates/ticket_change.html:37
 msgid "in reply to:"
 msgstr "回复到:"
@@ -4627,7 +4429,7 @@
 msgstr[0] "跟随："
 
 #: trac/ticket/templates/ticket_change.html:53
-#, fuzzy, python-format
+#, python-format
 msgid "Changed %(date)s by %(author)s"
 msgstr "由 %(author)s 在 %(date)s 前变更"
 
@@ -4648,10 +4450,6 @@
 
 #: trac/ticket/templates/ticket_change.html:81
 #, fuzzy, python-format
-=======
-#: trac/ticket/templates/ticket_change.html:19
-#, python-format
->>>>>>> aa1d9603
 msgid ""
 "[1:[2:%(name)s]][3:​]\n"
 "          added"
@@ -5876,12 +5674,7 @@
 msgid "View file without annotations"
 msgstr "查看文件(不包含标注)"
 
-<<<<<<< HEAD
 #: trac/versioncontrol/web_ui/browser.py:469
-#, fuzzy
-=======
-#: trac/versioncontrol/web_ui/browser.py:464
->>>>>>> aa1d9603
 msgid "Blame"
 msgstr ""
 
@@ -6085,20 +5878,12 @@
 "but was later removed"
 msgstr "您可以在版本库历史中%(search)s，以判断是否路径曾经存在但后来被删除了。"
 
-<<<<<<< HEAD
 #: trac/web/api.py:340
-=======
-#: trac/web/api.py:252
->>>>>>> aa1d9603
 #, python-format
 msgid "Invalid URL encoding (was %(path_info)r)"
 msgstr "无效URL编码 (原来是 %(path_info)r)"
 
-<<<<<<< HEAD
 #: trac/web/api.py:559
-=======
-#: trac/web/api.py:496
->>>>>>> aa1d9603
 #, python-format
 msgid "File %(path)s not found"
 msgstr "文件 \"%(path)s\" 未找到。"
@@ -6142,28 +5927,16 @@
 msgid "Error with navigation contributor \"%(name)s\""
 msgstr "导航贡献者 \"%(name)s\" 错误"
 
-<<<<<<< HEAD
 #: trac/web/chrome.py:1029
 msgid "(unknown template location)"
 msgstr "(未知模板路径)"
 
 #: trac/web/chrome.py:1030
-=======
-#: trac/web/chrome.py:890
-msgid "(unknown template location)"
-msgstr "(未知模板路径)"
-
-#: trac/web/chrome.py:891
->>>>>>> aa1d9603
 #, python-format
 msgid "Genshi %(error)s error while rendering template %(location)s"
 msgstr "Genshi在渲染模板%(location)s时，发生错误%(error)s。"
 
-<<<<<<< HEAD
 #: trac/web/chrome.py:1078 trac/web/chrome.py:1086
-=======
-#: trac/web/chrome.py:939 trac/web/chrome.py:947
->>>>>>> aa1d9603
 msgid "anonymous"
 msgstr "匿名用户"
 
@@ -6256,13 +6029,8 @@
 "{{{\n"
 "%(traceback)s}}}"
 
-<<<<<<< HEAD
 #: trac/web/session.py:245
-#, fuzzy, python-format
-=======
-#: trac/web/session.py:259
-#, python-format
->>>>>>> aa1d9603
+#, python-format
 msgid "Session '%(id)s' already exists. Please choose a different session ID."
 msgstr ""
 
@@ -6274,21 +6042,11 @@
 msgid "SID"
 msgstr "SID"
 
-<<<<<<< HEAD
 #: trac/web/session.py:417
-#, fuzzy
-=======
-#: trac/web/session.py:445
->>>>>>> aa1d9603
 msgid "Auth"
 msgstr ""
 
-<<<<<<< HEAD
 #: trac/web/session.py:417
-#, fuzzy
-=======
-#: trac/web/session.py:445
->>>>>>> aa1d9603
 msgid "Last Visit"
 msgstr "上次访问"
 
@@ -6296,13 +6054,8 @@
 msgid "Email"
 msgstr "邮件地址"
 
-<<<<<<< HEAD
 #: trac/web/session.py:427
-#, fuzzy, python-format
-=======
-#: trac/web/session.py:457
-#, python-format
->>>>>>> aa1d9603
+#, python-format
 msgid "Session '%(sid)s' already exists"
 msgstr ""
 
@@ -6311,23 +6064,13 @@
 msgid "Invalid attribute '%(attr)s'"
 msgstr "非法属性'%(attr)s'"
 
-<<<<<<< HEAD
 #: trac/web/session.py:445
-#, fuzzy, python-format
-=======
-#: trac/web/session.py:480
-#, python-format
->>>>>>> aa1d9603
+#, python-format
 msgid "Session '%(sid)s' not found"
 msgstr ""
 
-<<<<<<< HEAD
 #: trac/wiki/admin.py:113
-#, fuzzy, python-format
-=======
-#: trac/wiki/admin.py:102
-#, python-format
->>>>>>> aa1d9603
+#, python-format
 msgid "Page '%(page)s' not found"
 msgstr ""
 
@@ -6416,16 +6159,11 @@
 msgid "Can't view %(link)s:"
 msgstr "无法查看 %(link)s:"
 
-<<<<<<< HEAD
 #: trac/wiki/intertrac.py:106
 msgid "Provide a list of known InterTrac prefixes."
 msgstr ""
 
 #: trac/wiki/intertrac.py:119
-#, fuzzy
-=======
-#: trac/wiki/intertrac.py:81
->>>>>>> aa1d9603
 msgid "The Trac Project"
 msgstr "The Trac Project"
 
@@ -7118,13 +6856,8 @@
 msgid "[1:Last modified] %(reldate)s"
 msgstr "[1:最后修改于] %(reldate)s 前"
 
-<<<<<<< HEAD
 #: trac/wiki/templates/wiki_view.html:62
-#, fuzzy, python-format
-=======
-#: trac/wiki/templates/wiki_view.html:59
-#, python-format
->>>>>>> aa1d9603
+#, python-format
 msgid "Last modified on %(date)s"
 msgstr ""
 
