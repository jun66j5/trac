--- conflicted
+++ resolved
@@ -261,15 +261,9 @@
             tc.formvalue('addsubj', 'sg_group', 'authenticated')
             tc.submit()
             tc.find("The subject someuser was not added to the "
-<<<<<<< HEAD
-                    "group authenticated because the group has "
-                    "TICKET_CREATE permission and users cannot "
-                    "grant permissions they don&#39;t possess.")
-=======
-                    "group authenticated. The group has TICKET_CHGPROP "
+                    "group authenticated. The group has TICKET_CREATE "
                     "permission and you cannot grant permissions you "
-                    "don't possess.")
->>>>>>> 60b7bf9f
+                    "don&#39;t possess.")
         finally:
             self._tester.login('admin')
             self._tester.go_to_admin("Permissions")
