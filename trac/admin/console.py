--- conflicted
+++ resolved
@@ -457,13 +457,7 @@
 The latest documentation can also be found on the project
 website:
 
-<<<<<<< HEAD
-  http://trac.edgewall.org/
-=======
   https://trac.edgewall.org/
-
-Congratulations!
->>>>>>> 01f79983
 """, project_name=project_name, project_path=self.envname,
            project_dir=os.path.basename(self.envname),
            config_path=self.__env.config_file_path))
