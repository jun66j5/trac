--- conflicted
+++ resolved
@@ -164,9 +164,6 @@
     return '&'.join(l)
 
 
-<<<<<<< HEAD
-def to_utf8(text, charset='latin1'):
-=======
 _qs_quote_safe = ''.join(chr(c) for c in xrange(0x21, 0x7f))
 
 def quote_query_string(text):
@@ -174,8 +171,8 @@
     """
     return unicode_quote_plus(text, _qs_quote_safe)
 
-def to_utf8(text, charset='iso-8859-15'):
->>>>>>> 1f61cca1
+
+def to_utf8(text, charset='latin1'):
     """Convert a string to UTF-8, assuming the encoding is either UTF-8, ISO
     Latin-1, or as specified by the optional `charset` parameter.
 
