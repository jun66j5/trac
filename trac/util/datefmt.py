--- conflicted
+++ resolved
@@ -443,7 +443,6 @@
                     tzinfo = FixedOffset(-tz if tzsign == '-' else tz,
                                          '%s%s:%s' %
                                          (tzsign, tzhours, tzminutes))
-<<<<<<< HEAD
             tm = [int(x) for x in (years, months, days,
                                    hours, minutes, seconds, useconds)]
             t = tzinfo.localize(datetime(*tm))
@@ -471,25 +470,6 @@
                     break
                 except ValueError:
                     continue
-=======
-            tm = time.strptime('%s ' * 6 % (years, months, days,
-                                            hours, minutes, seconds),
-                               '%Y %m %d %H %M %S ')
-            dt = tzinfo.localize(datetime(*tm[0:6]))
-            dt = tzinfo.normalize(dt)
-        except ValueError:
-            pass
-    if dt is None:
-        for format in ['%x %X', '%x, %X', '%X %x', '%X, %x', '%x', '%c',
-                       '%b %d, %Y']:
-            try:
-                tm = time.strptime(text, format)
-                dt = tzinfo.localize(datetime(*tm[0:6]))
-                dt = tzinfo.normalize(dt)
-                break
-            except ValueError:
-                continue
->>>>>>> 6687413e
     if dt is None:
         dt = _parse_relative_time(text, tzinfo)
     if dt is None:
@@ -715,15 +695,6 @@
                     dt = dt.replace(year=dt.year - 1)
                 else:
                     dt -= _time_intervals[start](1)
-<<<<<<< HEAD
-=======
-
-    if dt is None:
-        return None
-    if not dt.tzinfo:
-        dt = tzinfo.localize(dt)
-    return tzinfo.normalize(dt)
->>>>>>> 6687413e
 
     if dt is None:
         return None
@@ -813,7 +784,7 @@
         offset = self.utcoffset(datetime.now())
         secs = offset.days * 3600 * 24 + offset.seconds
         hours, rem = divmod(abs(secs), 3600)
-        return 'UTC%c%02d:%02d' % ('+-'[secs < 0], hours, rem / 60)
+        return 'UTC%c%02d:%02d' % ('-' if secs < 0 else '+', hours, rem / 60)
 
     def __repr__(self):
         if self.is_dst is None:
