--- conflicted
+++ resolved
@@ -6,17 +6,10 @@
 
   This software consists of voluntary contributions made by many
   individuals. For the exact contribution history, see the revision
-<<<<<<< HEAD
-  history and logs, available at http://trac.edgewall.org/.
+  history and logs, available at https://trac.edgewall.org/.
 #}
 ## Display a table of progress bars for ticket groups
 {#
-=======
-  history and logs, available at https://trac.edgewall.org/.
-
-Display a table of progress bars for ticket groups
-
->>>>>>> 01f79983
 Arguments:
  - groups: a list of group data dicts
  - grouped_by: ticket field by which tickets are grouped
