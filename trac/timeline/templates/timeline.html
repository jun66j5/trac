{#  Copyright (C) 2006-2014 Edgewall Software

  This software is licensed as described in the file COPYING, which
  you should have received as part of this distribution. The terms
  are also available at http://trac.edgewall.com/license.html.

  This software consists of voluntary contributions made by many
  individuals. For the exact contribution history, see the revision
  history and logs, available at http://trac.edgewall.org/.
#}

# extends 'layout.html'

<!DOCTYPE html>
<html>

  <head>
    <title>
      # block title
      ${_("Timeline")}
      ${ super() }
      # endblock title
    </title>

    ## Note: no need to reimplement head block if no changes needed there
  </head>

  <body>
    # block content
    <div id="content" class="timeline">

      <h1>${_("Timeline")}</h1>

      <form id="prefs" method="get" action="#">
        <div>
          # set fromdate_input
          <input type="text" id="fromdate" class="trac-datepicker" size="10"
                 name="from" value="${format_date(fromdate)}" />
          # endset
          # set daysback_input
          <input type="text" size="3" name="daysback" value="${daysback}" />
          # endset
          # set authors_input
          <input type="text" size="16" name="authors" value="${authors}" />
          # endset
          # trans fromdate=fromdate_input, daysback=daysback_input, authors=authors_input

          <label>View changes from ${fromdate}</label>
          <br />
          <label>going back ${daysback} days</label>
          <br />
          <label>by author ${authors}</label>

          # endtrans
        </div>
        <fieldset>
          # for filter in filters:
          <label>
            <input type="checkbox" name="${filter.name}"
                   ${{'checked': filter.enabled}|htmlattr}/> ${filter.label}
          </label>
          # endfor
        </fieldset>
        <div class="buttons">
          <input type="submit" name="update" value="${_('Update')}" />
        </div>
      </form>

<<<<<<< HEAD
      # for date, events in events|groupby('date')|sort(reverse=true):
      <h2>${format_date(date)}: ${_("Today") if date == today else
                                  _("Yesterday") if date == yesterday}</h2>
      # for unread, events in events|groupby('unread')|sort(reverse=true):
      <dl ${{'class': 'unread' if events[0].unread}|htmlattr}>
        # for event in events:
        #   set event_delta = precisedate and (event.datetime - precisedate)
        #   set highlight = precision and precisedate and timedelta(0) is lessthanorequal(event_delta) and event_delta is lessthan(precision)
        <dt class="${classes(event.kind, highlight=highlight, unread=unread)}">
          <a href="${event.render('url', context)}">
            # set time
            <span class="time">${format_time(event.datetime, 'short')}</span>
            # endset
            # set title = event.render('title', context)
            # if event.author:
            #   trans time, title, author = authorinfo(event.author)

            ${time} ${title} by ${author}

            #   endtrans
            # else:
            ${time} ${title}
            # endif
          </a>
        </dt>
        <dd class="${classes(event.kind, highlight=highlight)}">
          ${event.render('description', context)}
        </dd>
        # endfor
      </dl>
      # endfor
      # endfor

      # call(note, page) jmacros.wikihelp('TracTimeline'):
      #   trans note, page

      ${note} See ${page} for information about the timeline view.
=======
      <py:for each="day, events in groupby(events, key=lambda e: format_date(e.date))">
        <h2>${day}: ${_("Today") if day == today else _("Yesterday") if day == yesterday else None}</h2>
        <dl py:for="unread, events in groupby(events, key=lambda e: lastvisit and lastvisit &lt; e.dateuid)"
            class="${'unread' if unread else None}">
          <py:for each="event in events"
                  py:with="highlight = (precision and precisedate and
                                        timedelta(0) &lt;= (event.date - precisedate) &lt; precision);
                           rendered = event.render('description', context)">
            <dt class="${classes(event.kind, highlight=highlight, unread=unread)}">
              <a href="${event.render('url', context)}" py:choose="">
                <py:when test="event.author"><i18n:msg params="time, title, author">
                  <span class="time">${format_time(event.date, 'short')}</span> ${event.render('title', context)
                    } by ${authorinfo(event.author)}
                </i18n:msg></py:when>
                <py:otherwise>
                  <span class="time">${format_time(event.date, 'short')}</span> ${event.render('title', context)}
                </py:otherwise>
              </a>
            </dt>
            <dd py:if="rendered" class="${classes(event.kind, highlight=highlight)}">${rendered}</dd>
          </py:for>
        </dl>
      </py:for>

      <div id="help" i18n:msg="">
        <strong>Note:</strong> See <a href="${href.wiki('TracTimeline')}">TracTimeline</a>
        for information about the timeline view.
      </div>
>>>>>>> 8af93388

      #   endtrans
      # endcall
    </div>
    ${ super() }
    # endblock content
  </body>
</html><|MERGE_RESOLUTION|>--- conflicted
+++ resolved
@@ -66,7 +66,6 @@
         </div>
       </form>
 
-<<<<<<< HEAD
       # for date, events in events|groupby('date')|sort(reverse=true):
       <h2>${format_date(date)}: ${_("Today") if date == today else
                                   _("Yesterday") if date == yesterday}</h2>
@@ -92,9 +91,12 @@
             # endif
           </a>
         </dt>
+        #   set rendered = event.render('description', context)
+        #   if rendered:
         <dd class="${classes(event.kind, highlight=highlight)}">
-          ${event.render('description', context)}
+          ${rendered}
         </dd>
+        #   endif
         # endfor
       </dl>
       # endfor
@@ -104,36 +106,6 @@
       #   trans note, page
 
       ${note} See ${page} for information about the timeline view.
-=======
-      <py:for each="day, events in groupby(events, key=lambda e: format_date(e.date))">
-        <h2>${day}: ${_("Today") if day == today else _("Yesterday") if day == yesterday else None}</h2>
-        <dl py:for="unread, events in groupby(events, key=lambda e: lastvisit and lastvisit &lt; e.dateuid)"
-            class="${'unread' if unread else None}">
-          <py:for each="event in events"
-                  py:with="highlight = (precision and precisedate and
-                                        timedelta(0) &lt;= (event.date - precisedate) &lt; precision);
-                           rendered = event.render('description', context)">
-            <dt class="${classes(event.kind, highlight=highlight, unread=unread)}">
-              <a href="${event.render('url', context)}" py:choose="">
-                <py:when test="event.author"><i18n:msg params="time, title, author">
-                  <span class="time">${format_time(event.date, 'short')}</span> ${event.render('title', context)
-                    } by ${authorinfo(event.author)}
-                </i18n:msg></py:when>
-                <py:otherwise>
-                  <span class="time">${format_time(event.date, 'short')}</span> ${event.render('title', context)}
-                </py:otherwise>
-              </a>
-            </dt>
-            <dd py:if="rendered" class="${classes(event.kind, highlight=highlight)}">${rendered}</dd>
-          </py:for>
-        </dl>
-      </py:for>
-
-      <div id="help" i18n:msg="">
-        <strong>Note:</strong> See <a href="${href.wiki('TracTimeline')}">TracTimeline</a>
-        for information about the timeline view.
-      </div>
->>>>>>> 8af93388
 
       #   endtrans
       # endcall
