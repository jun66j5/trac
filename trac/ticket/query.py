# -*- coding: utf-8 -*-
#
# Copyright (C) 2004-2009 Edgewall Software
# Copyright (C) 2004-2005 Christopher Lenz <cmlenz@gmx.de>
# Copyright (C) 2005-2007 Christian Boos <cboos@edgewall.org>
# All rights reserved.
#
# This software is licensed as described in the file COPYING, which
# you should have received as part of this distribution. The terms
# are also available at http://trac.edgewall.org/wiki/TracLicense.
#
# This software consists of voluntary contributions made by many
# individuals. For the exact contribution history, see the revision
# history and logs, available at http://trac.edgewall.org/log/.
#
# Author: Christopher Lenz <cmlenz@gmx.de>

from datetime import datetime, timedelta
from itertools import groupby
import operator
from math import ceil
import csv
import io
import re

from trac.config import Option, IntOption
from trac.core import *
from trac.db import get_column_names
from trac.mimeview.api import IContentConverter, Mimeview
from trac.resource import Resource
from trac.ticket.api import TicketSystem, translation_deactivated
from trac.ticket.model import Milestone
from trac.ticket.roadmap import group_milestones
from trac.util import Ranges, as_bool
from trac.util.datefmt import (datetime_now, from_utimestamp,
                               format_date_or_datetime, parse_date,
                               to_timestamp, to_utimestamp, utc, user_time)
from trac.util.html import tag
from trac.util.presentation import Paginator
from trac.util.text import empty, shorten_line, quote_query_string
from trac.util.translation import _, cleandoc_, ngettext, tag_
from trac.web import arg_list_to_args, parse_arg_list, IRequestHandler
from trac.web.href import Href
from trac.web.chrome import (INavigationContributor, Chrome,
                             add_ctxtnav, add_link, add_script,
                             add_script_data, add_stylesheet, add_warning,
                             web_context)
from trac.wiki.api import IWikiSyntaxProvider
from trac.wiki.formatter import MacroError
from trac.wiki.macros import WikiMacroBase


class QuerySyntaxError(TracError):
    """Exception raised when a ticket query cannot be parsed from a string."""


class QueryValueError(TracError):
    """Exception raised when a ticket query has bad constraint values."""
    def __init__(self, errors):
        TracError.__init__(self, _("Invalid query constraint value"))
        self.errors = errors


class Query(object):
    substitutions = ['$USER']
    clause_re = re.compile(r'(?P<clause>\d+)_(?P<field>.+)$')

    def __init__(self, env, report=None, constraints=None, cols=None,
                 order=None, desc=0, group=None, groupdesc=0, verbose=0,
                 rows=None, page=None, max=None, format=None):
        self.env = env
        self.id = report  # if not None, it's the corresponding saved query
        constraints = constraints or []
        if isinstance(constraints, dict):
            constraints = [constraints]
        self.constraints = constraints
        synonyms = TicketSystem(self.env).get_field_synonyms()
        self.order = synonyms.get(order, order)  # 0.11 compatibility
        self.desc = desc
        self.group = group
        self.groupdesc = groupdesc
        self.format = format
        self.default_page = 1
        self.items_per_page = QueryModule(self.env).items_per_page
        self.num_items = None

        # getting page number (default_page if unspecified)
        if not page:
            page = self.default_page
        try:
            self.page = int(page)
            if self.page < 1:
                raise ValueError()
        except ValueError:
            raise TracError(_("Query page %(page)s is invalid.", page=page))

        # max=0 signifies showing all items on one page
        # max=n will show precisely n items on all pages except the last
        # max<0 is invalid
        if max in ('none', ''):
            max = 0

        if max is None:  # meaning unspecified
            max = self.items_per_page
        try:
            self.max = int(max)
            if self.max < 0:
                raise ValueError()
        except ValueError:
            raise TracError(_("Query max %(max)s is invalid.", max=max))

        if self.max == 0:
            self.has_more_pages = False
            self.offset = 0
        else:
            self.has_more_pages = True
            self.offset = self.max * (self.page - 1)

        if rows is None:
            rows = []
        if verbose and 'description' not in rows:  # 0.10 compatibility
            rows.append('description')
        self.fields = TicketSystem(self.env).get_ticket_fields()
        self.time_fields = {f['name'] for f in self.fields
                            if f['type'] == 'time'}
        field_names = {f['name'] for f in self.fields}
        self.cols = [c for c in cols or [] if c in field_names or
                     c == 'id']
        self.rows = [c for c in rows if c in field_names]
        if self.order != 'id' and self.order not in field_names:
            self.order = 'priority'

        if self.group not in field_names:
            self.group = None

        constraint_cols = {}
        for clause in self.constraints:
            for k, v in clause.items():
                if k == 'id' or k in field_names:
                    constraint_cols.setdefault(k, []).append(v)
                else:
                    clause.pop(k)
        self.constraint_cols = constraint_cols

    _clause_splitter = re.compile(r'(?<!\\)&')
    _item_splitter = re.compile(r'(?<!\\)\|')

    @classmethod
    def from_string(cls, env, string, **kw):
        kw_strs = ['order', 'group', 'page', 'max', 'format']
        kw_arys = ['rows']
        kw_bools = ['desc', 'groupdesc', 'verbose']
        kw_synonyms = {'row': 'rows'}
        # i18n TODO - keys will be unicode
        synonyms = TicketSystem(env).get_field_synonyms()
        constraints = [{}]
        cols = []
        report = None
        def as_str(s):
            if isinstance(s, unicode):
                return s.encode('utf-8')
            return s
        for filter_ in cls._clause_splitter.split(string):
            if filter_ == 'or':
                constraints.append({})
                continue
            filter_ = filter_.replace(r'\&', '&').split('=', 1)
            if len(filter_) != 2:
                raise QuerySyntaxError(_('Query filter requires field and '
                                         'constraints separated by a "="'))
            field, values = filter_
            # from last chars of `field`, get the mode of comparison
            mode = ''
            if field and field[-1] in ('~', '^', '$') \
                    and field not in cls.substitutions:
                mode = field[-1]
                field = field[:-1]
            if field and field[-1] == '!':
                mode = '!' + mode
                field = field[:-1]
            if not field:
                raise QuerySyntaxError(_("Query filter requires field name"))
            field = kw_synonyms.get(field, field)
            # add mode of comparison and remove escapes
            processed_values = [mode + val.replace(r'\|', '|')
                                for val in cls._item_splitter.split(values)]
            if field in kw_strs:
                kw[as_str(field)] = processed_values[0]
            elif field in kw_arys:
                kw.setdefault(as_str(field), []).extend(processed_values)
            elif field in kw_bools:
                kw[as_str(field)] = as_bool(processed_values[0])
            elif field == 'col':
                cols.extend(synonyms.get(value, value)
                            for value in processed_values)
            elif field == 'report':
                report = processed_values[0]
            else:
                constraints[-1].setdefault(synonyms.get(field, field),
                                           []).extend(processed_values)
        constraints = filter(None, constraints)
        report = kw.pop('report', report)
        return cls(env, report, constraints=constraints, cols=cols, **kw)

    def get_columns(self):
        if not self.cols:
            self.cols = self.get_default_columns()
        if 'id' not in self.cols:
            # make sure 'id' is always present (needed for permission checks)
            self.cols.insert(0, 'id')
        return self.cols

    def get_all_textareas(self):
        return [f['name'] for f in self.fields if f['type'] == 'textarea']

    def get_all_columns(self):
        # Prepare the default list of columns
        cols = ['id']
        cols += [f['name'] for f in self.fields if f['type'] != 'textarea']
        for col in ('reporter', 'keywords', 'cc'):
            if col in cols:
                cols.remove(col)
                cols.append(col)
        constrained_fields = set(self.constraint_cols)

        def sort_columns(name):
            if name == 'id':
                return 1  # Ticket ID is always the first column
            if name == 'summary':
                return 2  # Ticket summary is always the second column
            if name in constrained_fields:
                return 3  # Constrained columns appear before other columns
            return 4
        cols.sort(key=sort_columns)
        return cols

    def get_default_columns(self):
        cols = self.get_all_columns()

        # Semi-intelligently remove columns that are restricted to a single
        # value by a query constraint.
        for col in [k for k in self.constraint_cols
                      if k != 'id' and k in cols]:
            constraints = self.constraint_cols[col]
            for constraint in constraints:
                if not (len(constraint) == 1 and constraint[0]
                        and not constraint[0][0] in '!~^$' and col in cols
                        and col not in self.time_fields):
                    break
            else:
                cols.remove(col)
            if col == 'status' and 'resolution' in cols:
                for constraint in constraints:
                    if 'closed' in constraint:
                        break
                else:
                    cols.remove('resolution')
        if self.group in cols:
            cols.remove(self.group)

        # Only display the first seven columns by default
        cols = cols[:7]
        # Make sure the column we order by is visible, if it isn't also
        # the column we group by
        if self.order not in cols and self.order != self.group:
            cols[-1] = self.order
        return cols

    def count(self, req=None, cached_ids=None, authname=None, tzinfo=None,
              locale=None):
        """Get the number of matching tickets for the present query.
        """
        sql, args = self.get_sql(req, cached_ids, authname, tzinfo, locale)
        return self._count(sql, args)

    def _count(self, sql, args):
        cnt = self.env.db_query("SELECT COUNT(*) FROM (%s) AS x"
                                % sql, args)[0][0]
        # "AS x" is needed for MySQL ("Subqueries in the FROM Clause")
        self.env.log.debug("Count results in Query: %d", cnt)
        return cnt

    def execute(self, req=None, cached_ids=None, authname=None, tzinfo=None,
                href=None, locale=None):
        """Retrieve the list of matching tickets.
        """
        if req is not None:
            href = req.href

        self.num_items = 0
        sql, args = self.get_sql(req, cached_ids, authname, tzinfo, locale)
        self.num_items = self._count(sql, args)

        if self.num_items <= self.max:
            self.has_more_pages = False

        if self.has_more_pages:
            max = self.max
            if self.group:
                max += 1
            sql += " LIMIT %d OFFSET %d" % (max, self.offset)
            if (self.page > int(ceil(float(self.num_items) / self.max)) and
                self.num_items != 0):
                raise TracError(_("Page %(page)s is beyond the number of "
                                  "pages in the query", page=self.page))

        results = []
        with self.env.db_query as db:
            cursor = db.cursor()
            cursor.execute(sql, args)
            columns = get_column_names(cursor)
            fields = [self.fields.by_name(column, None) for column in columns]

            for row in cursor:
                result = {}
                for i in xrange(len(columns)):
                    name, field, val = columns[i], fields[i], row[i]
                    if name == 'reporter':
                        val = val or 'anonymous'
                    elif name == 'id':
                        val = int(val)
                        if href is not None:
                            result['href'] = href.ticket(val)
                    elif name in self.time_fields:
                        val = from_utimestamp(long(val)) if val else ''
                    elif field and field['type'] == 'checkbox':
                        val = as_bool(val)
                    elif val is None:
                        val = ''
                    result[name] = val
                results.append(result)
            return results

    def get_href(self, href, id=None, order=None, desc=None, format=None,
                 max=None, page=None):
        """Create a link corresponding to this query.

        :param href: the `Href` object used to build the URL
        :param id: optionally set or override the report `id`
        :param order: optionally override the order parameter of the query
        :param desc: optionally override the desc parameter
        :param format: optionally override the format of the query
        :param max: optionally override the max items per page
        :param page: optionally specify which page of results (defaults to
                     the first)

        Note: `get_resource_url` of a 'query' resource?
        """
        if format is None:
            format = self.format
        if format == 'rss':
            max = self.items_per_page
            page = self.default_page

        if id is None:
            id = self.id
        if desc is None:
            desc = self.desc
        if order is None:
            order = self.order
        if max is None:
            max = self.max
        if page is None:
            page = self.page

        cols = self.get_columns()
        # don't specify the columns in the href if they correspond to
        # the default columns, page and max in the same order. That keeps the
        # query url shorter in the common case where we just want the default
        # columns.
        if cols == self.get_default_columns():
            cols = None
        if page == self.default_page:
            page = None
        if max == self.items_per_page:
            max = None

        constraints = []
        for clause in self.constraints:
            constraints.extend(clause.iteritems())
            constraints.append(("or", empty))
        del constraints[-1:]

        return href.query(constraints,
                          report=id,
                          order=order, desc=1 if desc else None,
                          group=self.group or None,
                          groupdesc=1 if self.groupdesc else None,
                          col=cols,
                          row=self.rows,
                          max=max,
                          page=page,
                          format=format)

    def to_string(self):
        """Return a user readable and editable representation of the query.

        Note: for now, this is an "exploded" query href, but ideally should be
        expressed in TracQuery language.
        """
        query_string = self.get_href(Href(''))
        query_string = query_string.split('?', 1)[-1]
        return 'query:?' + query_string.replace('&', '\n&\n')

    def get_sql(self, req=None, cached_ids=None, authname=None, tzinfo=None,
                locale=None):
        """Return a (sql, params) tuple for the query."""
        if req is not None:
            authname = req.authname
            tzinfo = req.tz
            locale = req.locale
        self.get_columns()

        # Build the list of actual columns to query
        cols = []
        def add_cols(*args):
            for col in args:
                if col not in cols:
                    cols.append(col)
        add_cols(*self.cols)  # remove duplicated cols
        if self.group and self.group not in cols:
            add_cols(self.group)
        if self.rows:
            add_cols('reporter', *self.rows)
        add_cols('status', 'priority', 'time', 'changetime', self.order)
        cols.extend([c for c in self.constraint_cols if c not in cols])

        custom_fields = {f['name'] for f in self.fields if f.get('custom')}
        list_fields = {f['name'] for f in self.fields
                                 if f['type'] == 'text' and
                                    f.get('format') == 'list'}
        enum_columns = [col for col in ('resolution', 'priority', 'severity',
                                        'type')
                            if col not in custom_fields and
                               col in ('priority', self.order, self.group)]
        joined_columns = [col for col in ('milestone', 'version')
                              if col not in custom_fields and
                                 col in (self.order, self.group)]
        # 31 is max of joins in SQLite 32-bit
        use_joins = (len(set(cols) & custom_fields) +
                     len(enum_columns) + len(joined_columns)) <= 31

        sql = []
        sql.append("SELECT " + ",".join('t.%s AS %s' % (c, c) for c in cols
                                        if c not in custom_fields))
        if 'priority' in enum_columns:
            sql.append(",priority.value AS _priority_value")

        with self.env.db_query as db:
            if use_joins:
                # Use LEFT OUTER JOIN for ticket_custom table
                sql.extend(",%s.value AS %s" % ((db.quote(k),) * 2)
                           for k in cols if k in custom_fields)
                sql.append("\nFROM ticket AS t")
                sql.extend("\n  LEFT OUTER JOIN ticket_custom AS %(qk)s ON "
                           "(%(qk)s.ticket=t.id AND %(qk)s.name='%(k)s')"
                            % {'qk': db.quote(k), 'k': k}
                            for k in cols if k in custom_fields)
            else:
                # Use subquery for ticket_custom table
                sql.extend(",%s AS %s" % ((db.quote(k),) * 2)
                           for k in cols if k in custom_fields)
                sql.append('\nFROM (\n  SELECT ')
                sql.append(','.join('t.%s AS %s' % (c, c)
                                    for c in cols if c not in custom_fields))
                sql.extend(",\n  (SELECT c.value FROM ticket_custom c "
                           "WHERE c.ticket=t.id AND c.name='%s') AS %s"
                           % (k, db.quote(k))
                           for k in cols if k in custom_fields)
                sql.append("\n  FROM ticket AS t) AS t")

            # Join with the enum table for proper sorting
            sql.extend("\n  LEFT OUTER JOIN enum AS %(col)s ON "
                       "(%(col)s.type='%(type)s' AND %(col)s.name=t.%(col)s)" %
                       {'col': col,
                        'type': 'ticket_type' if col == 'type' else col}
                       for col in enum_columns)

            # Join with the version/milestone tables for proper sorting
            sql.extend("\n  LEFT OUTER JOIN %(col)s ON (%(col)s.name=%(col)s)"
                       % {'col': col} for col in joined_columns)

            def get_timestamp(date):
                if date:
                    try:
                        return to_utimestamp(user_time(req, parse_date, date))
                    except TracError as e:
                        errors.append(unicode(e))
                return None

            def get_constraint_sql(name, value, mode, neg):
                if name not in custom_fields:
                    col = 't.' + name
                elif use_joins:
                    col = db.quote(name) + '.value'
                else:
                    col = 't.' + db.quote(name)
                value = value[len(mode) + neg:]

                if name in self.time_fields:
                    if '..' in value:
                        (start, end) = [each.strip() for each in
                                        value.split('..', 1)]
                    else:
                        (start, end) = (value.strip(), '')
                    col_cast = db.cast(col, 'int64')
                    start = get_timestamp(start)
                    end = get_timestamp(end)
                    if start is not None and end is not None:
                        return ("%s(%s>=%%s AND %s<%%s)"
                                % ('NOT ' if neg else '', col_cast, col_cast),
                                (start, end))
                    elif start is not None:
                        return ("%s%s>=%%s"
                                % ('NOT ' if neg else '', col_cast),
                                (start, ))
                    elif end is not None:
                        return ("%s%s<%%s"
                                % ('NOT ' if neg else '', col_cast),
                                (end, ))
                    else:
                        return None

                def split_words(splittable):
                    return [w.strip() for wl in
                            ([x[1:-1]] if x[0] == x[-1] == '"' else x.split()
                             for x in re.split('("[^"]+")', splittable) if x)
                            for w in wl]

                if mode == '~' and name in list_fields:
                    words = split_words(value)
                    clauses, args = [], []
                    for word in words:
                        cneg = ''
                        if word.startswith('-'):
                            cneg = 'NOT '
                            word = word[1:]
                            if not word:
                                continue
                        clauses.append("COALESCE(%s,'') %s%s" % (col, cneg,
                                                                 db.like()))
                        args.append('%' + db.like_escape(word) + '%')
                    if not clauses:
                        return None
                    return (('NOT ' if neg else '')
                            + '(' + ' AND '.join(clauses) + ')', args)

                if mode == '':
                    return ("COALESCE(%s,'')%s=%%s"
                            % (col, '!' if neg else ''), (value, ))

                if not value:
                    return None
                value = db.like_escape(value)
                if mode == '~':
                    value = '%' + value + '%'
                elif mode == '^':
                    value += '%'
                elif mode == '$':
                    value = '%' + value
                return ("COALESCE(%s,'') %s%s" % (col, 'NOT ' if neg else '',
                                                  db.like()),
                        (value, ))

            def get_clause_sql(constraints):
                clauses = []
                for k, v in constraints.iteritems():
                    if authname is not None:
                        v = [val.replace('$USER', authname) for val in v]
                    # Determine the match mode of the constraint (contains,
                    # starts-with, negation, etc.)
                    neg = v[0].startswith('!')
                    mode = ''
                    if len(v[0]) > neg and v[0][neg] in ('~', '^', '$'):
                        mode = v[0][neg]

                    # Special case id ranges
                    if k == 'id':
                        ranges = Ranges()
                        for r in v:
                            r = r.replace('!', '')
                            try:
                                ranges.appendrange(r)
                            except Exception:
                                errors.append(_("Invalid ticket id list: "
                                                "%(value)s", value=r))
                        ids = []
                        id_clauses = []
                        for a, b in ranges.pairs:
                            if a == b:
                                ids.append(str(a))
                            else:
                                id_clauses.append('t.id BETWEEN %s AND %s')
                                args.append(a)
                                args.append(b)
                        if ids:
                            id_clauses.append('t.id IN (%s)' % (','.join(ids)))
                        if id_clauses:
                            clauses.append('%s(%s)'
                                           % ('NOT 'if neg else '',
                                              ' OR '.join(id_clauses)))
                    # Special case for exact matches on multiple values
                    elif not mode and len(v) > 1 and k not in self.time_fields:
                        if k not in custom_fields:
                            col = 't.' + k
                        elif use_joins:
                            col = db.quote(k) + '.value'
                        else:
                            col = 't.' + db.quote(k)
                        clauses.append("COALESCE(%s,'') %sIN (%s)"
                                       % (col, 'NOT ' if neg else '',
                                          ','.join('%s' for val in v)))
                        args.extend([val[neg:] for val in v])
                    elif v:
                        constraint_sql = [get_constraint_sql(k, val, mode, neg)
                                          for val in v]
                        constraint_sql = filter(None, constraint_sql)
                        if not constraint_sql:
                            continue
                        if neg:
                            clauses.append("(" + " AND ".join(
                                [item[0] for item in constraint_sql]) + ")")
                        else:
                            clauses.append("(" + " OR ".join(
                                [item[0] for item in constraint_sql]) + ")")
                        for item in constraint_sql:
                            args.extend(item[1])
                return " AND ".join(clauses)

            args = []
            errors = []
            clauses = filter(None,
                             (get_clause_sql(c) for c in self.constraints))
            if clauses:
                sql.append("\nWHERE ")
                sql.append(" OR ".join('(%s)' % c for c in clauses))
                if cached_ids:
                    sql.append(" OR ")
                    sql.append("id in (%s)" %
                               (','.join(str(id) for id in cached_ids)))

            sql.append("\nORDER BY ")
            order_cols = [(self.order, self.desc)]
            if self.group and self.group != self.order:
                order_cols.insert(0, (self.group, self.groupdesc))

            for name, desc in order_cols:
                if name in enum_columns:
                    col = name + '.value'
                elif name not in custom_fields:
                    col = 't.' + name
                elif use_joins:
                    col = db.quote(name) + '.value'
                else:
                    col = 't.' + db.quote(name)
                desc = ' DESC' if desc else ''
                # FIXME: This is a somewhat ugly hack.  Can we also have the
                #        column type for this?  If it's an integer, we do
                #        first one, if text, we do 'else'
                if name == 'id' or name in self.time_fields:
                    sql.append("COALESCE(%s,0)=0%s," % (col, desc))
                else:
                    sql.append("COALESCE(%s,'')=''%s," % (col, desc))
                if name in enum_columns:
                    # These values must be compared as ints, not as strings
                    sql.append(db.cast(col, 'int') + desc)
                elif name == 'milestone' and name not in custom_fields:
                    sql.append("COALESCE(milestone.completed,0)=0%s,"
                               "milestone.completed%s,"
                               "COALESCE(milestone.due,0)=0%s,"
                               "milestone.due%s,%s%s"
                               % (desc, desc, desc, desc, col, desc))
                elif name == 'version' and name not in custom_fields:
                    sql.append("COALESCE(version.time,0)=0%s,"
                               "version.time%s,%s%s"
                               % (desc, desc, col, desc))
                else:
                    sql.append("%s%s" % (col, desc))
                if name == self.group and not name == self.order:
                    sql.append(",")
        if self.order != 'id':
            sql.append(",t.id")

        if errors:
            raise QueryValueError(errors)
        return "".join(sql), args

    @staticmethod
    def get_modes():
        modes = {'text': [
            {'name': _("contains"), 'value': "~"},
            {'name': _("doesn't contain"), 'value': "!~"},
            {'name': _("begins with"), 'value': "^"},
            {'name': _("ends with"), 'value': "$"},
            {'name': _("is"), 'value': ""},
            {'name': _("is not"), 'value': "!"},
        ], 'textarea': [
            {'name': _("contains"), 'value': "~"},
            {'name': _("doesn't contain"), 'value': "!~"},
        ], 'select': [
            {'name': _("is"), 'value': ""},
            {'name': _("is not"), 'value': "!"},
        ], 'id': [
            {'name': _("is"), 'value': ""},
            {'name': _("is not"), 'value': "!"},
        ]}
        return modes

    def template_data(self, context, tickets, orig_list=None, orig_time=None,
                      req=None):
        clauses = []
        for clause in self.constraints:
            constraints = {}
            for k, v in clause.items():
                constraint = {'values': [], 'mode': ''}
                for val in v:
                    neg = val.startswith('!')
                    if neg:
                        val = val[1:]
                    mode = ''
                    if val[:1] in ('~', '^', '$') \
                            and val not in self.substitutions:
                        mode, val = val[:1], val[1:]
                    if req:
                        val = val.replace('$USER', req.authname)
                    constraint['mode'] = ('!' if neg else '') + mode
                    constraint['values'].append(val)
                constraints[k] = constraint
            clauses.append(constraints)

        cols = self.get_columns()
        labels = TicketSystem(self.env).get_ticket_field_labels()

        headers = [{
            'name': col, 'label': labels.get(col, _("Ticket")),
            'field': self.fields.by_name(col, {}),
            'href': self.get_href(context.href, order=col,
                                  desc=(col == self.order and not self.desc))
        } for col in cols]

        fields = {'id': {'type': 'id', 'label': _("Ticket")}}
        for field in self.fields:
            name = field['name']
            if name == 'owner' and field['type'] == 'select':
                # Make $USER work when restrict_owner = true
                field = field.copy()
                field['options'] = sorted([
                    {'name': Chrome(self.env).format_author(req, option),
                     'value': option}
                    for option in field['options']
                ], key=operator.itemgetter('name'))
                field['options'].insert(0, {'name': '$USER',
                                            'value': '$USER'})
            if name == 'milestone' and not field.get('custom'):
                milestones = [Milestone(self.env, opt)
                              for opt in field['options']]
                milestones = [m for m in milestones
                              if 'MILESTONE_VIEW' in context.perm(m.resource)]
                groups = group_milestones(milestones, True)
                field['options'] = []
                field['optgroups'] = [
                    {'label': label, 'options': [m.name for m in milestones]}
                    for (label, milestones) in groups]
            fields[name] = field

        def by_label(name):
            if 'label' in fields[name]:
                return fields[name]['label'].lower()
            return ''
        field_names = sorted(fields, key=by_label)

        groups = {}
        groupsequence = []
        for ticket in tickets:
            if orig_list:
                # Mark tickets added or changed since the query was first
                # executed
                if ticket['time'] > orig_time:
                    ticket['added'] = True
                elif ticket['changetime'] > orig_time:
                    ticket['changed'] = True
            if self.group:
                group_key = ticket[self.group]
                groups.setdefault(group_key, []).append(ticket)
                if not groupsequence or group_key not in groupsequence:
                    groupsequence.append(group_key)
        groupsequence = [(value, groups[value]) for value in groupsequence]

        # detect whether the last group continues on the next page,
        # by checking if the extra (max+1)th ticket is in the last group
        last_group_is_partial = False
        if groupsequence and self.max and len(tickets) == self.max + 1:
            del tickets[-1]
            if len(groupsequence[-1][1]) == 1:
                # additional ticket started a new group
                del groupsequence[-1]  # remove that additional group
            else:
                # additional ticket stayed in the group
                last_group_is_partial = True
                del groupsequence[-1][1][-1]  # remove the additional ticket

        results = Paginator(tickets,
                            self.page - 1,
                            self.max,
                            self.num_items)

        if req:
            if results.has_next_page:
                next_href = self.get_href(req.href, max=self.max,
                                          page=self.page + 1)
                add_link(req, 'next', next_href, _("Next Page"))

            if results.has_previous_page:
                prev_href = self.get_href(req.href, max=self.max,
                                          page=self.page - 1)
                add_link(req, 'prev', prev_href, _("Previous Page"))
        else:
            results.show_index = False

        pagedata = []
        shown_pages = results.get_shown_pages(21)
        for page in shown_pages:
            pagedata.append([self.get_href(context.href, page=page), None,
                             str(page), _("Page %(num)d", num=page)])

        results.shown_pages = [dict(zip(['href', 'class', 'string', 'title'],
                                        p)) for p in pagedata]
        results.current_page = {'href': None, 'class': 'current',
                                'string': str(results.page + 1),
                                'title': None}

        return {'query': self,
                'context': context,
                'col': cols,
                'row': self.rows,
                'clauses': clauses,
                'headers': headers,
                'fields': fields,
                'field_names': field_names,
                'modes': self.get_modes(),
                'tickets': tickets,
                'groups': groupsequence or [(None, tickets)],
                'last_group_is_partial': last_group_is_partial,
                'paginator': results}


class QueryModule(Component):

    implements(IRequestHandler, INavigationContributor, IWikiSyntaxProvider,
               IContentConverter)

    realm = TicketSystem.realm

    default_query = Option('query', 'default_query',
        default='status!=closed&owner=$USER',
        doc="""The default query for authenticated users. The query is either
            in [TracQuery#QueryLanguage query language] syntax, or a URL query
            string starting with `?` as used in `query:`
            [TracQuery#UsingTracLinks Trac links].
            """)

    default_anonymous_query = Option('query', 'default_anonymous_query',
        default='status!=closed&cc~=$USER',
        doc="""The default query for anonymous users. The query is either
            in [TracQuery#QueryLanguage query language] syntax, or a URL query
            string starting with `?` as used in `query:`
            [TracQuery#UsingTracLinks Trac links].
            """)

    items_per_page = IntOption('query', 'items_per_page', 100,
        """Number of tickets displayed per page in ticket queries,
        by default. Set to `0` to specify no limit.
        """)

    # IContentConverter methods

    def get_supported_conversions(self):
        yield ('rss', _("RSS Feed"), 'xml',
               'trac.ticket.Query', 'application/rss+xml', 8)
        yield ('csv', _("Comma-delimited Text"), 'csv',
               'trac.ticket.Query', 'text/csv', 8)
        yield ('tab', _("Tab-delimited Text"), 'tsv',
               'trac.ticket.Query', 'text/tab-separated-values', 8)

    def convert_content(self, req, mimetype, query, key):
        if key == 'rss':
            return self._export_rss(req, query)
        elif key == 'csv':
            return self._export_csv(req, query, mimetype='text/csv')
        elif key == 'tab':
            return self._export_csv(req, query, '\t',
                                    mimetype='text/tab-separated-values')

    # INavigationContributor methods

    def get_active_navigation_item(self, req):
        return 'tickets'

    def get_navigation_items(self, req):
        if 'TICKET_VIEW' in req.perm(self.realm) and \
                 'REPORT_VIEW' not in req.perm('report', -1):
            yield ('mainnav', 'tickets',
                   tag.a(_("View Tickets"), href=req.href.query()))

    # IRequestHandler methods

    def match_request(self, req):
        return req.path_info == '/query'

    def process_request(self, req):
        req.perm(self.realm).assert_permission('TICKET_VIEW')
        report_id = req.args.get('report')
        if report_id:
            req.perm('report', report_id).assert_permission('REPORT_VIEW')

        constraints = self._get_constraints(req)
        args = req.args
        if not constraints:
            # If no constraints are given in the URL, use the default ones.
            if req.is_authenticated:
                qstring = self.default_query
                user = req.authname
            else:
                email = req.session.get('email')
                name = req.session.get('name')
                qstring = self.default_anonymous_query
                user = email or name or None

            self.log.debug('QueryModule: Using default query: %s', qstring)
            if qstring.startswith('?'):
                arg_list = parse_arg_list(qstring)
                args = arg_list_to_args(arg_list)
                constraints = self._get_constraints(arg_list=arg_list)
            else:
                query = Query.from_string(self.env, qstring)
<<<<<<< HEAD
                args = [('order', query.order), ('group', query.group),
                        ('col', query.cols), ('max', query.max)]
                if query.desc:
                    args.append(('desc', '1'))
                if query.groupdesc:
                    args.append(('groupdesc', '1'))
                args = arg_list_to_args(args)
=======
                args.setdefault('col', query.cols)
                args.setdefault('desc', query.desc)
                args.setdefault('group', query.group)
                args.setdefault('groupdesc', query.groupdesc)
                args.setdefault('max', query.max)
                args.setdefault('order', query.order)
>>>>>>> 2542f553
                constraints = query.constraints

            # Substitute $USER, or ensure no field constraints that depend
            # on $USER are used if we have no username.
            for clause in constraints:
                for field, vals in clause.items():
                    for (i, val) in enumerate(vals):
                        if user:
                            vals[i] = val.replace('$USER', user)
                        elif val.endswith('$USER'):
                            del clause[field]
                            break

        cols = args.getlist('col')
        # Since we don't show 'id' as an option to the user,
        # we need to re-insert it here.
        if cols and 'id' not in cols:
            cols.insert(0, 'id')
        rows = args.getlist('row')
        format = req.args.get('format')
        max = args.get('max')
        if max is None and format in ('csv', 'tab'):
            max = 0  # unlimited unless specified explicitly
        order = args.get('order')
        group = args.get('group')
        page = args.get('page')
        query = Query(self.env, report_id,
                      constraints, cols, order, as_bool(args.get('desc')),
                      group, as_bool(args.get('groupdesc')),
                      as_bool(args.get('verbose')), rows, page, max)

        if 'update' in req.args:
            # Reset session vars
            for var in ('query_constraints', 'query_time', 'query_tickets'):
                if var in req.session:
                    del req.session[var]
            req.redirect(query.get_href(req.href))

        # Add registered converters
        for conversion in Mimeview(self.env) \
                          .get_supported_conversions('trac.ticket.Query'):
            add_link(req, 'alternate',
                     query.get_href(req.href, format=conversion.key),
                     conversion.name, conversion.out_mimetype, conversion.key)

        if format:
            filename = 'query' if format != 'rss' else None
            Mimeview(self.env).send_converted(req, 'trac.ticket.Query', query,
                                              format, filename=filename)

        return self.display_html(req, query)

    # Internal methods

    remove_re = re.compile(r'rm_filter_\d+_(.+)_(\d+)$')
    add_re = re.compile(r'add_(\d+)$')

    def _get_constraints(self, req=None, arg_list=[]):
        fields = TicketSystem(self.env).get_ticket_fields()
        synonyms = TicketSystem(self.env).get_field_synonyms()
        fields = {f['name']: f for f in fields}
        fields['id'] = {'type': 'id'}
        fields.update((k, fields[v]) for k, v in synonyms.iteritems())

        clauses = []
        if req is not None:
            # For clients without JavaScript, we remove constraints here if
            # requested
            remove_constraints = {}
            for k in req.args:
                match = self.remove_re.match(k)
                if match:
                    field = match.group(1)
                    if fields[field]['type'] == 'radio':
                        index = -1
                    else:
                        index = int(match.group(2))
                    remove_constraints[k[10:match.end(1)]] = index

            # Get constraints from form fields, and add a constraint if
            # requested for clients without JavaScript
            add_num = None
            constraints = {}
            for k in req.args:
                vals = req.args.getlist(k)
                match = self.add_re.match(k)
                if match:
                    add_num = match.group(1)
                    continue
                match = Query.clause_re.match(k)
                if not match:
                    continue
                field = match.group('field')
                clause_num = int(match.group('clause'))
                if field not in fields:
                    continue
                if vals:
                    mode = req.args.get(k + '_mode')
                    if mode:
                        vals = [mode + x for x in vals]
                    if fields[field]['type'] == 'time':
                        ends = req.args.getlist(k + '_end')
                        if ends:
                            vals = [start + '..' + end
                                    for (start, end) in zip(vals, ends)]
                    if k in remove_constraints:
                        idx = remove_constraints[k]
                        if idx >= 0:
                            del vals[idx]
                            if not vals:
                                continue
                        else:
                            continue
                    field = synonyms.get(field, field)
                    clause = constraints.setdefault(clause_num, {})
                    clause.setdefault(field, []).extend(vals)
            if add_num is not None:
                field = req.args.get('add_filter_' + add_num,
                                     req.args.get('add_clause_' + add_num))
                if field:
                    clause = constraints.setdefault(int(add_num), {})
                    modes = Query.get_modes().get(fields[field]['type'])
                    mode = modes[0]['value'] if modes else ''
                    clause.setdefault(field, []).append(mode)
            clauses.extend(each[1] for each in sorted(constraints.iteritems()))

        # Get constraints from query string
        clauses.append({})
        for field, val in arg_list or req.arg_list:
            if field == "or":
                clauses.append({})
            elif field in fields:
                clauses[-1].setdefault(field, []).append(val)
        clauses = filter(None, clauses)

        return clauses

    def display_html(self, req, query):
        # The most recent query is stored in the user session;
        orig_list = None
        orig_time = datetime_now(utc)
        query_time = req.session.as_int('query_time', 0)
        query_time = datetime.fromtimestamp(query_time, utc)
        query_constraints = unicode(query.constraints)
        try:
            if query_constraints != req.session.get('query_constraints') \
                    or query_time < orig_time - timedelta(hours=1):
                tickets = query.execute(req)
                # New or outdated query, (re-)initialize session vars
                req.session['query_constraints'] = query_constraints
                req.session['query_tickets'] = ' '.join(str(t['id'])
                                                        for t in tickets)
            else:
                orig_list = [int(id) for id
                             in req.session.get('query_tickets', '').split()]
                tickets = query.execute(req, cached_ids=orig_list)
                orig_time = query_time
        except QueryValueError as e:
            tickets = []
            for error in e.errors:
                add_warning(req, error)

        context = web_context(req, 'query')
        owner_field = query.fields.by_name('owner', None)
        if owner_field:
            TicketSystem(self.env).eventually_restrict_owner(owner_field)
        data = query.template_data(context, tickets, orig_list, orig_time, req)

        req.session['query_href'] = query.get_href(context.href)
        req.session['query_time'] = to_timestamp(orig_time)
        req.session['query_tickets'] = ' '.join(str(t['id']) for t in tickets)
        title = _("Custom Query")

        # Only interact with the report module if it is actually enabled.
        #
        # Note that with saved custom queries, there will be some convergence
        # between the report module and the query module.
        report_resource = Resource('report', query.id)
        if 'REPORT_VIEW' in req.perm(report_resource):
            data['report_href'] = req.href.report()
            add_ctxtnav(req, _("Available Reports"), req.href.report())
            add_ctxtnav(req, _("New Custom Query"), req.href.query())
            if query.id:
                for title, description in self.env.db_query("""
                        SELECT title, description FROM report WHERE id=%s
                        """, (query.id,)):
                    data['report_resource'] = report_resource
                    data['description'] = description
        else:
            data['report_href'] = None

        data.setdefault('report', None)
        data.setdefault('description', None)
        data['title'] = title

        data['all_columns'] = query.get_all_columns()
        # Don't allow the user to remove the id column
        data['all_columns'].remove('id')
        data['all_textareas'] = query.get_all_textareas()

        properties = {name: {key: field[key]
                             for key in ('type', 'label', 'options',
                                         'optgroups', 'optional', 'format')
                             if key in field}
                      for name, field in data['fields'].iteritems()}
        add_script_data(req, properties=properties, modes=data['modes'])

        add_stylesheet(req, 'common/css/report.css')
        Chrome(self.env).add_jquery_ui(req)
        add_script(req, 'common/js/query.js')

        return 'query.html', data

    def _export_csv(self, req, query, sep=',', mimetype='text/plain'):
        def iterate():
            out = io.BytesIO()
            writer = csv.writer(out, delimiter=sep, quoting=csv.QUOTE_MINIMAL)

            def writerow(values):
                writer.writerow([unicode(value).encode('utf-8')
                                 for value in values])
                rv = out.getvalue()
                out.truncate(0)
                out.seek(0)
                return rv

            yield '\xef\xbb\xbf'  # BOM

            with translation_deactivated():
                labels = TicketSystem(self.env).get_ticket_field_labels()
                cols = query.get_columns()
                yield writerow(labels.get(col, col) for col in cols)

            chrome = Chrome(self.env)
            context = web_context(req)
            results = query.execute(req)
            for result in results:
                ticket = Resource(self.realm, result['id'])
                if 'TICKET_VIEW' in req.perm(ticket):
                    values = []
                    for col in cols:
                        value = result[col]
                        if col in ('cc', 'owner', 'reporter'):
                            value = chrome.format_emails(context.child(ticket),
                                                         value)
                        elif col in query.time_fields:
                            format = query.fields.by_name(col).get('format')
                            value = user_time(req, format_date_or_datetime,
                                              format, value) if value else ''
                        values.append(value)
                    yield writerow(values)

        return iterate(), '%s;charset=utf-8' % mimetype

    def _export_rss(self, req, query):
        context = web_context(req, 'query', absurls=True)
        query_href = query.get_href(context.href)
        if 'description' not in query.rows:
            query.rows.append('description')
        results = query.execute(req)
        data = {
            'context': context,
            'results': results,
            'query_href': query_href
        }
        output = Chrome(self.env).render_template(req, 'query.rss', data,
                                                  {'content_type':
                                                   'application/rss+xml',
                                                   'iterable': True})
        return output, 'application/rss+xml'

    # IWikiSyntaxProvider methods

    def get_wiki_syntax(self):
        return []

    def get_link_resolvers(self):
        yield ('query', self._format_link)

    def _format_link(self, formatter, ns, query, label):
        if query.startswith('?'):
            query = quote_query_string(query)
            return tag.a(label, class_='query',
                         href=formatter.href.query() + query)
        else:
            try:
                query = Query.from_string(self.env, query)
                return tag.a(label,
                             href=query.get_href(formatter.context.href),
                             class_='query')
            except QuerySyntaxError as e:
                return tag.em(_("[Error: %(error)s]", error=unicode(e)),
                              class_='error')


class TicketQueryMacro(WikiMacroBase):
    _domain = 'messages'
    _description = cleandoc_(
    """Wiki macro listing tickets that match certain criteria.

    This macro accepts a comma-separated list of keyed parameters,
    in the form "key=value".

    If the key is the name of a field, the value must use the syntax
    of a filter specifier as defined in TracQuery#QueryLanguage.
    Note that this is ''not'' the same as the simplified URL syntax
    used for `query:` links starting with a `?` character. Commas (`,`)
    can be included in field values by escaping them with a backslash (`\`).

    Groups of field constraints to be OR-ed together can be separated by a
    literal `or` argument.

    In addition to filters, several other named parameters can be used
    to control how the results are presented. All of them are optional.

    The `format` parameter determines how the list of tickets is
    presented:
     - '''list''' -- the default presentation is to list the ticket ID next
       to the summary, with each ticket on a separate line.
     - '''compact''' -- the tickets are presented as a comma-separated
       list of ticket IDs.
     - '''count''' -- only the count of matching tickets is displayed
     - '''rawcount''' -- only the count of matching tickets is displayed,
       not even with a link to the corresponding query (//since 1.1.1//)
     - '''table'''  -- a view similar to the custom query view (but without
       the controls)
     - '''progress''' -- a view similar to the milestone progress bars

    The `max` parameter can be used to limit the number of tickets shown
    (defaults to '''0''', i.e. no maximum).

    The `order` parameter sets the field used for ordering tickets
    (defaults to '''id''').

    The `desc` parameter indicates whether the order of the tickets
    should be reversed (defaults to '''false''').

    The `group` parameter sets the field used for grouping tickets
    (defaults to not being set).

    The `groupdesc` parameter indicates whether the natural display
    order of the groups should be reversed (defaults to '''false''').

    The `verbose` parameter can be set to a true value in order to
    get the description for the listed tickets. For '''table''' format only.
    ''deprecated in favor of the `rows` parameter''

    The `rows` parameter can be used to specify which field(s) should
    be viewed as a row, e.g. `rows=description|summary`

    The `col` parameter can be used to specify which fields should
    be viewed as columns. For '''table''' format only.

    For compatibility with Trac 0.10, if there's a last positional parameter
    given to the macro, it will be used to specify the `format`.
    Also, using "&" as a field separator still works (except for `order`)
    but is deprecated.
    """)

    _comma_splitter = re.compile(r'(?<!\\),')

    realm = TicketSystem.realm

    @staticmethod
    def parse_args(content):
        """Parse macro arguments and translate them to a query string."""
        clauses = [{}]
        argv = []
        kwargs = {}
        for arg in TicketQueryMacro._comma_splitter.split(content or ''):
            arg = arg.replace(r'\,', ',')
            m = re.match(r'\s*[^=]+=', arg)
            if m:
                kw = arg[:m.end() - 1].strip()
                value = arg[m.end():]
                if kw in ('order', 'max', 'format', 'col'):
                    kwargs[kw] = value
                else:
                    clauses[-1][kw] = value
            elif arg.strip() == 'or':
                clauses.append({})
            else:
                argv.append(arg)
        clauses = filter(None, clauses)

        if len(argv) > 0 and 'format' not in kwargs:  # 0.10 compatibility hack
            kwargs['format'] = argv[0]
        if 'order' not in kwargs:
            kwargs['order'] = 'id'
        if 'max' not in kwargs:
            kwargs['max'] = '0'  # unlimited by default

        format = kwargs.pop('format', 'list').strip().lower()
        if format in ('list', 'compact'):  # we need 'status' and 'summary'
            if 'col' in kwargs:
                kwargs['col'] = 'status|summary|' + kwargs['col']
            else:
                kwargs['col'] = 'status|summary'

        query_string = '&or&'.join('&'.join('%s=%s' % item
                                            for item in clause.iteritems())
                                   for clause in clauses)
        return query_string, kwargs, format

    def expand_macro(self, formatter, name, content):
        req = formatter.req
        query_string, kwargs, format = self.parse_args(content)
        if query_string:
            query_string += '&'

        query_string += '&'.join('%s=%s' % item for item in kwargs.iteritems())
        try:
            query = Query.from_string(self.env, query_string)
        except QuerySyntaxError as e:
            raise MacroError(e)

        if format in ('count', 'rawcount'):
            cnt = query.count(req)
            title = ngettext("%(num)s ticket matching %(criteria)s",
                             "%(num)s tickets matching %(criteria)s", cnt,
                             criteria=query_string.replace('&', ', '))
            if format == 'rawcount':
                return tag.span(cnt, title=title, class_='query_count')
            else:
                return tag.a(cnt, href=query.get_href(formatter.context.href),
                             title=title)

        try:
            tickets = query.execute(req)
        except QueryValueError as e:
            raise MacroError(e)

        if format == 'table':
            data = query.template_data(formatter.context, tickets,
                                       req=formatter.context.req)

            add_stylesheet(req, 'common/css/report.css')

            return Chrome(self.env).render_fragment(req, 'query_results.html',
                                                    data)

        if format == 'progress':
            from trac.ticket.roadmap import (RoadmapModule,
                                             apply_ticket_permissions,
                                             get_ticket_stats,
                                             grouped_stats_data)

            add_stylesheet(req, 'common/css/roadmap.css')

            def query_href(extra_args, group_value=None):
                q = query_string + ''.join('&%s=%s' % (kw, v)
                                           for kw in extra_args
                                           if kw not in ['group', 'status']
                                           for v in extra_args[kw])
                q = Query.from_string(self.env, q)
                args = {}
                if q.group:
                    args[q.group] = group_value
                    q.groupdesc = 0  # avoid groupdesc=1 in query string
                q.group = extra_args.get('group')
                if 'status' in extra_args:
                    args['status'] = extra_args['status']
                for constraint in q.constraints:
                    constraint.update(args)
                if not q.constraints:
                    q.constraints.append(args)
                return q.get_href(formatter.context.href)
            chrome = Chrome(self.env)
            tickets = apply_ticket_permissions(self.env, req, tickets)
            stats_provider = RoadmapModule(self.env).stats_provider
            by = query.group
            if not by:
                stat = get_ticket_stats(stats_provider, tickets)
                data = {
                    'stats': stat,
                    'stats_href': query_href(stat.qry_args),
                    'interval_hrefs': [query_href(interval['qry_args'])
                                       for interval in stat.intervals],
                    'legend': True,
                }
                return tag.div(
                    chrome.render_fragment(req, 'progress_bar.html', data),
                    class_='trac-progress')

            def per_group_stats_data(gstat, group_name):
                return {
                    'stats': gstat,
                    'stats_href': query_href(gstat.qry_args,  group_name),
                    'interval_hrefs': [query_href(interval['qry_args'],
                                                  group_name)
                                       for interval in gstat.intervals],
                    'percent': '%d / %d' % (gstat.done_count,
                                            gstat.count),
                    'legend': False,
                }

            groups = grouped_stats_data(self.env, stats_provider, tickets, by,
                                        per_group_stats_data)
            if query.groupdesc:
                groups.reverse()
            data = {
                'groups': groups, 'grouped_by': by,
                'summary': _("Ticket completion status for each %(group)s",
                             group=by),
            }
            return tag.div(
                chrome.render_fragment(req, 'progress_bar_grouped.html', data),
                class_='trac-groupprogress')

        # Formats above had their own permission checks, here we need to
        # do it explicitly:

        tickets = [t for t in tickets
                   if 'TICKET_VIEW' in req.perm(self.realm, t['id'])]

        if not tickets:
            return tag.span(_("No results"), class_='query_no_results')

        def ticket_anchor(ticket):
            return tag.a('#%s' % ticket['id'],
                         class_=ticket['status'],
                         href=req.href.ticket(int(ticket['id'])),
                         title=shorten_line(ticket['summary']))

        def ticket_groups():
            groups = []
            for v, g in groupby(tickets, lambda t: t[query.group]):
                q = Query.from_string(self.env, query_string)
                # produce the hint for the group
                q.group = q.groupdesc = None
                order = q.order
                q.order = None
                title = _("%(groupvalue)s %(groupname)s tickets matching "
                          "%(query)s", groupvalue=v, groupname=query.group,
                          query=q.to_string())
                # produce the href for the query corresponding to the group
                for constraint in q.constraints:
                    constraint[str(query.group)] = v
                q.order = order
                href = q.get_href(formatter.context.href)
                groups.append((v, [t for t in g], href, title))
            return groups

        if format == 'compact':
            if query.group:
                groups = [(v, ' ',
                           tag.a('#%s' % u',\u200b'.join(str(t['id'])
                                                         for t in g),
                                 href=href, class_='query', title=title))
                          for v, g, href, title in ticket_groups()]
                return tag(groups[0], [(', ', g) for g in groups[1:]])
            else:
                alist = [ticket_anchor(ticket) for ticket in tickets]
                return tag.span(alist[0], *[(', ', a) for a in alist[1:]])
        else:
            if query.group:
                return tag.div(
                    [(tag.p(tag_("%(groupvalue)s %(groupname)s tickets:",
                                 groupvalue=tag.a(v, href=href, class_='query',
                                                  title=title),
                                 groupname=query.group)),
                      tag.dl([(tag.dt(ticket_anchor(t)),
                               tag.dd(t['summary'])) for t in g],
                             class_='wiki compact'))
                     for v, g, href, title in ticket_groups()])
            else:
                return tag.div(tag.dl([(tag.dt(ticket_anchor(ticket)),
                                        tag.dd(ticket['summary']))
                                       for ticket in tickets],
                                      class_='wiki compact'))

    def is_inline(self, content):
        query_string, kwargs, format = self.parse_args(content)
        return format in ('compact', 'count', 'rawcount')<|MERGE_RESOLUTION|>--- conflicted
+++ resolved
@@ -933,22 +933,12 @@
                 constraints = self._get_constraints(arg_list=arg_list)
             else:
                 query = Query.from_string(self.env, qstring)
-<<<<<<< HEAD
-                args = [('order', query.order), ('group', query.group),
-                        ('col', query.cols), ('max', query.max)]
-                if query.desc:
-                    args.append(('desc', '1'))
-                if query.groupdesc:
-                    args.append(('groupdesc', '1'))
-                args = arg_list_to_args(args)
-=======
                 args.setdefault('col', query.cols)
                 args.setdefault('desc', query.desc)
                 args.setdefault('group', query.group)
                 args.setdefault('groupdesc', query.groupdesc)
                 args.setdefault('max', query.max)
                 args.setdefault('order', query.order)
->>>>>>> 2542f553
                 constraints = query.constraints
 
             # Substitute $USER, or ensure no field constraints that depend
