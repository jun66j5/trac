# -*- coding: utf-8 -*-
#
# Copyright (C) 2003-2009 Edgewall Software
# Copyright (C) 2003-2004 Jonas Borgström <jonas@edgewall.com>
# Copyright (C) 2006 Christian Boos <cboos@neuf.fr>
# Copyright (C) 2006 Matthew Good <trac@matt-good.net>
# All rights reserved.
#
# This software is licensed as described in the file COPYING, which
# you should have received as part of this distribution. The terms
# are also available at http://trac.edgewall.org/wiki/TracLicense.
#
# This software consists of voluntary contributions made by many
# individuals. For the exact contribution history, see the revision
# history and logs, available at http://trac.edgewall.org/log/.
#
# Author: Jonas Borgström <jonas@edgewall.com>

from __future__ import with_statement

import csv
import re
from StringIO import StringIO

from genshi.builder import tag

from trac.config import IntOption
from trac.core import *
from trac.db import get_column_names
from trac.perm import IPermissionRequestor
from trac.resource import Resource, ResourceNotFound
from trac.ticket.api import TicketSystem
from trac.util import as_int, content_disposition
from trac.util.datefmt import format_datetime, format_time, from_utimestamp
from trac.util.presentation import Paginator
from trac.util.text import exception_to_unicode, to_unicode, quote_query_string
from trac.util.translation import _, tag_
from trac.web.api import IRequestHandler, RequestDone
from trac.web.chrome import (INavigationContributor, Chrome, 
                             add_ctxtnav, add_link, add_notice, add_script,
                             add_stylesheet, add_warning, auth_link,
                             web_context)
from trac.wiki import IWikiSyntaxProvider, WikiParser



SORT_COLUMN = '@SORT_COLUMN@'
LIMIT_OFFSET = '@LIMIT_OFFSET@'


def cell_value(v):
    """Normalize a cell value for display.
    >>> (cell_value(None), cell_value(0), cell_value(1), cell_value('v'))
    ('', '0', u'1', u'v')
    """
    return '0' if v is 0 else unicode(v) if v else ''


_sql_re = re.compile(r'''
      --.*$                        # single line "--" comment 
    | /\*([^*/]|\*[^/]|/[^*])*\*/  # C style comment
    | '(\\.|[^'\\])*'              # literal string
    | \([^()]+\)                   # parenthesis group
''', re.MULTILINE | re.VERBOSE)

def _expand_with_space(m):
    return ' ' * len(m.group(0))

def sql_skeleton(sql):
    """Strip an SQL query to leave only its toplevel structure.

    This is probably not 100% robust but should be enough for most
    needs.

    >>> re.sub('\s+', lambda m: '<%d>' % len(m.group(0)), sql_skeleton(''' \\n\
        SELECT a FROM (SELECT x FROM z ORDER BY COALESCE(u, ')/*(')) ORDER \\n\
          /* SELECT a FROM (SELECT x /* FROM z                             \\n\
                        ORDER BY */ COALESCE(u, '\)X(')) ORDER */          \\n\
          BY c, (SELECT s FROM f WHERE v in ('ORDER BY', '(\\')')          \\n\
                 ORDER BY (1), '') -- LIMIT                                \\n\
         '''))
    '<10>SELECT<1>a<1>FROM<48>ORDER<164>BY<1>c,<144>'
    """
    old = None
    while sql != old:
        old = sql
        sql = _sql_re.sub(_expand_with_space, old)
    return old

_order_by_re = re.compile(r'ORDER\s+BY', re.MULTILINE)

def split_sql(sql, clause_re, skel=None):
    """Split an SQL query according to a toplevel clause regexp.

    We assume there's only one such clause present in the outer query.

    >>> split_sql('''SELECT a FROM x  ORDER \
            BY u, v''', _order_by_re)
    ('SELECT a FROM x  ', ' u, v')
    """
    if skel is None:
        skel = sql_skeleton(sql)
    blocks = clause_re.split(skel.upper())
    if len(blocks) == 2:
        return sql[:len(blocks[0])], sql[-len(blocks[1]):] # (before, after)
    else:
        return sql, '' # no single clause separator



class ReportModule(Component):

    implements(INavigationContributor, IPermissionRequestor, IRequestHandler,
               IWikiSyntaxProvider)

    items_per_page = IntOption('report', 'items_per_page', 100,
        """Number of tickets displayed per page in ticket reports,
        by default (''since 0.11'')""")

    items_per_page_rss = IntOption('report', 'items_per_page_rss', 0,
        """Number of tickets displayed in the rss feeds for reports
        (''since 0.11'')""")
    
    # INavigationContributor methods

    def get_active_navigation_item(self, req):
        return 'tickets'

    def get_navigation_items(self, req):
        if 'REPORT_VIEW' in req.perm:
            yield ('mainnav', 'tickets', tag.a(_('View Tickets'),
                                               href=req.href.report()))

    # IPermissionRequestor methods  

    def get_permission_actions(self):  
        actions = ['REPORT_CREATE', 'REPORT_DELETE', 'REPORT_MODIFY',  
                   'REPORT_SQL_VIEW', 'REPORT_VIEW']  
        return actions + [('REPORT_ADMIN', actions)]  

    # IRequestHandler methods

    def match_request(self, req):
        match = re.match(r'/report(?:/(?:([0-9]+)|-1))?$', req.path_info)
        if match:
            if match.group(1):
                req.args['id'] = match.group(1)
            return True

    def process_request(self, req):
        req.perm.require('REPORT_VIEW')

        # did the user ask for any special report?
        id = int(req.args.get('id', -1))
        action = req.args.get('action', 'view')

        data = {}
        if req.method == 'POST':
            if action == 'new':
                self._do_create(req)
            elif action == 'delete':
                self._do_delete(req, id)
            elif action == 'edit':
                self._do_save(req, id)
        elif action in ('copy', 'edit', 'new'):
            template = 'report_edit.html'
            data = self._render_editor(req, id, action=='copy')
            Chrome(self.env).add_wiki_toolbars(req)
        elif action == 'delete':
            template = 'report_delete.html'
            data = self._render_confirm_delete(req, id)
        elif id == -1:
            template, data, content_type = self._render_list(req)
            if content_type: # i.e. alternate format
                return template, data, content_type
            if action == 'clear':
                if 'query_href' in req.session:
                    del req.session['query_href']
                if 'query_tickets' in req.session:
                    del req.session['query_tickets']
        else:
            template, data, content_type = self._render_view(req, id)
            if content_type: # i.e. alternate format
                return template, data, content_type

        if id != -1 or action == 'new':
            add_ctxtnav(req, _('Available Reports'), href=req.href.report())
            add_link(req, 'up', req.href.report(), _('Available Reports'))
        else:
            add_ctxtnav(req, _('Available Reports'))

        # Kludge: only show link to custom query if the query module is actually
        # enabled
        from trac.ticket.query import QueryModule
        if 'TICKET_VIEW' in req.perm and \
                self.env.is_component_enabled(QueryModule):
            add_ctxtnav(req, _('Custom Query'), href=req.href.query())
            data['query_href'] = req.href.query()
            data['saved_query_href'] = req.session.get('query_href')
        else:
            data['query_href'] = None

        add_stylesheet(req, 'common/css/report.css')
        return template, data, None

    # Internal methods

    def _do_create(self, req):
        req.perm.require('REPORT_CREATE')

        if 'cancel' in req.args:
            req.redirect(req.href.report())

        title = req.args.get('title', '')
        query = req.args.get('query', '')
        description = req.args.get('description', '')
        with self.env.db_transaction as db:
            cursor = db.cursor()
            cursor.execute("""
                INSERT INTO report (title,query,description) VALUES (%s,%s,%s)
                """, (title, query, description))
            report_id = db.get_last_id(cursor, 'report')
        add_notice(req, _("The report has been created."))
        req.redirect(req.href.report(report_id))

    def _do_delete(self, req, id):
        req.perm.require('REPORT_DELETE')

        if 'cancel' in req.args:
            req.redirect(req.href.report(id))

        self.env.db_transaction("DELETE FROM report WHERE id=%s", (id,))
        add_notice(req, _("The report {%(id)d} has been deleted.", id=id))
        req.redirect(req.href.report())

    def _do_save(self, req, id):
        """Save report changes to the database"""
        req.perm.require('REPORT_MODIFY')

        if 'cancel' not in req.args:
            title = req.args.get('title', '')
            query = req.args.get('query', '')
            description = req.args.get('description', '')
            self.env.db_transaction("""
                UPDATE report SET title=%s, query=%s, description=%s
                WHERE id=%s
                """, (title, query, description, id))
            add_notice(req, _("Your changes have been saved."))
        req.redirect(req.href.report(id))

    def _render_confirm_delete(self, req, id):
        req.perm.require('REPORT_DELETE')

        for title, in self.env.db_query("""
                SELECT title FROM report WHERE id=%s
                """, (id,)):
            return {'title': _("Delete Report {%(num)s} %(title)s", num=id,
                               title=title),
                    'action': 'delete',
                    'report': {'id': id, 'title': title}}
        else:
            raise TracError(_("Report {%(num)s} does not exist.", num=id),
                            _("Invalid Report Number"))

    def _render_editor(self, req, id, copy):
        if id != -1:
            req.perm.require('REPORT_MODIFY')
            for title, description, query in self.env.db_query(
                    "SELECT title, description, query FROM report WHERE id=%s",
                    (id,)):
                break
            else:
                raise TracError(_("Report {%(num)s} does not exist.", num=id),
                                _("Invalid Report Number"))
        else:
            req.perm.require('REPORT_CREATE')
            title = description = query = ''

        # an explicitly given 'query' parameter will override the saved query
        query = req.args.get('query', query)

        if copy:
            title += ' (copy)'

        if copy or id == -1:
            data = {'title': _('Create New Report'),
                    'action': 'new',
                    'error': None}
        else:
            data = {'title': _('Edit Report {%(num)d} %(title)s', num=id,
                               title=title),
                    'action': 'edit',
                    'error': req.args.get('error')}

        data['report'] = {'id': id, 'title': title,
                          'sql': query, 'description': description}
        return data

    def _render_list(self, req):
        """Render the list of available reports."""
        sort = req.args.get('sort', 'report')
        asc = bool(int(req.args.get('asc', 1)))
        format = req.args.get('format')
        
        rows = self.env.db_query("""
                SELECT id, title, description FROM report ORDER BY %s %s
                """ % ('title' if sort == 'title' else 'id',
                       '' if asc else 'DESC'))
            
        if format == 'rss':
            data = {'rows': rows}
            return 'report_list.rss', data, 'application/rss+xml'
        elif format == 'csv':
            self._send_csv(req, ['report', 'title', 'description'],
                           rows, mimetype='text/csv',
                           filename='reports.csv')
        elif format == 'tab':
            self._send_csv(req, ['report', 'title', 'description'],
                           rows, '\t', mimetype='text/tab-separated-values',
                           filename='reports.tsv')

        def report_href(**kwargs):
            return req.href.report(sort=req.args.get('sort'),
                                   asc='1' if asc else '0', **kwargs)

        add_link(req, 'alternate',
                 auth_link(req, report_href(format='rss')),
                 _('RSS Feed'), 'application/rss+xml', 'rss')
        add_link(req, 'alternate', report_href(format='csv'),
                 _('Comma-delimited Text'), 'text/plain')
        add_link(req, 'alternate', report_href(format='tab'),
                 _('Tab-delimited Text'), 'text/plain')
        
        reports = [(id, title, description, 
                    'REPORT_MODIFY' in req.perm('report', id),
                    'REPORT_DELETE' in req.perm('report', id))
                   for id, title, description in rows]
        data = {'reports': reports, 'sort': sort, 'asc': asc}

        return 'report_list.html', data, None

    _html_cols = set(['__class__', '__style__', '__color__', '__fgcolor__',
                      '__bgcolor__', '__grouplink__'])

    def _render_view(self, req, id):
        """Retrieve the report results and pre-process them for rendering."""
        for title, sql, description in self.env.db_query("""
                SELECT title, query, description from report WHERE id=%s
                """, (id,)):
            break
        else:
            raise ResourceNotFound(_("Report {%(num)s} does not exist.",
                                     num=id), _("Invalid Report Number"))
        try:
            args = self.get_var_args(req)
        except ValueError, e:
            raise TracError(_("Report failed: %(error)s", error=e))

        # If this is a saved custom query, redirect to the query module
        #
        # A saved query is either an URL query (?... or query:?...),
        # or a query language expression (query:...).
        #
        # It may eventually contain newlines, for increased clarity.
        #
        query = ''.join([line.strip() for line in sql.splitlines()])
        if query and (query[0] == '?' or query.startswith('query:?')):
            query = query if query[0] == '?' else query[6:]
            report_id = 'report=%s' % id
            if 'report=' in query:
                if not report_id in query:
                    err = _('When specified, the report number should be '
                            '"%(num)s".', num=id)
                    req.redirect(req.href.report(id, action='edit', error=err))
            else:
                if query[-1] != '?':
                    query += '&'
                query += report_id
            req.redirect(req.href.query() + quote_query_string(query))
        elif query.startswith('query:'):
            try:
                from trac.ticket.query import Query, QuerySyntaxError
                query = Query.from_string(self.env, query[6:], report=id)
                req.redirect(query.get_href(req))
            except QuerySyntaxError, e:
                req.redirect(req.href.report(id, action='edit',
                                             error=to_unicode(e)))

        format = req.args.get('format')
        if format == 'sql':
            self._send_sql(req, id, title, description, sql)

        title = '{%i} %s' % (id, title)

        report_resource = Resource('report', id)
        req.perm.require('REPORT_VIEW', report_resource)
        context = web_context(req, report_resource)

        page = int(req.args.get('page', '1'))
        default_max = {'rss': self.items_per_page_rss,
                       'csv': 0, 'tab': 0}.get(format, self.items_per_page)
        max = req.args.get('max')
        limit = as_int(max, default_max, min=0) # explict max takes precedence
        offset = (page - 1) * limit

        sort_col = req.args.get('sort', '')
        asc = req.args.get('asc', 1)
        asc = bool(int(asc)) # string '0' or '1' to int/boolean

        def report_href(**kwargs):
            """Generate links to this report preserving user variables, 
            and sorting and paging variables.
            """
            params = args.copy()
            if sort_col:
                params['sort'] = sort_col
            params['page'] = page
            if max:
                params['max'] = max
            params.update(kwargs)
            params['asc'] = '1' if params.get('asc', asc) else '0'            
            return req.href.report(id, params)

        data = {'action': 'view',
                'report': {'id': id, 'resource': report_resource},
                'context': context,
                'title': title, 'description': description,
                'max': limit, 'args': args, 'show_args_form': False,
                'message': None, 'paginator': None,
                'report_href': report_href, 
                }

        res = None
        with self.env.db_query as db:
            res = self.execute_paginated_report(req, db, id, sql, args, limit,
                                                offset)

        if len(res) == 2:
             e, sql = res
             data['message'] = \
                 tag_("Report execution failed: %(error)s %(sql)s",
                      error=tag.pre(exception_to_unicode(e)),
                      sql=tag(tag.hr(), tag.pre(sql, style="white-space: pre")))
             return 'report_view.html', data, None

        cols, results, num_items, missing_args, limit_offset = res
        need_paginator = limit > 0 and limit_offset
        need_reorder = limit_offset is None
        results = [list(row) for row in results]
        numrows = len(results)

        paginator = None
        if need_paginator:
            paginator = Paginator(results, page - 1, limit, num_items)
            data['paginator'] = paginator
            if paginator.has_next_page:
                add_link(req, 'next', report_href(page=page + 1),
                         _('Next Page'))
            if paginator.has_previous_page:
                add_link(req, 'prev', report_href(page=page - 1),
                         _('Previous Page'))

            pagedata = []
            shown_pages = paginator.get_shown_pages(21)
            for p in shown_pages:
                pagedata.append([report_href(page=p), None, str(p),
                                 _('Page %(num)d', num=p)])
            fields = ['href', 'class', 'string', 'title']
            paginator.shown_pages = [dict(zip(fields, p)) for p in pagedata]
            paginator.current_page = {'href': None, 'class': 'current',
                                    'string': str(paginator.page + 1),
                                    'title': None}
            numrows = paginator.num_items

        # Place retrieved columns in groups, according to naming conventions
        #  * _col_ means fullrow, i.e. a group with one header
        #  * col_ means finish the current group and start a new one

        field_labels = TicketSystem(self.env).get_ticket_field_labels()

        header_groups = [[]]
        for idx, col in enumerate(cols):
            if col in field_labels:
                title = field_labels[col]
            else:
                title = col.strip('_').capitalize()
            header = {
                'col': col,
                'title': title,
                'hidden': False,
                'asc': None,
            }

            if col == sort_col:
                header['asc'] = asc
                if not paginator and need_reorder:
                    # this dict will have enum values for sorting
                    # and will be used in sortkey(), if non-empty:
                    sort_values = {}
                    if sort_col in ('status', 'resolution', 'priority', 
                                    'severity'):
                        # must fetch sort values for that columns
                        # instead of comparing them as strings
                        with self.env.db_query as db:
                            for name, value in db(
                                    "SELECT name, %s FROM enum WHERE type=%%s"
                                    % db.cast('value', 'int'),
                                    (sort_col,)):
                                sort_values[name] = value

                    def sortkey(row):
                        val = row[idx]
                        # check if we have sort_values, then use them as keys.
                        if sort_values:
                            return sort_values.get(val)
                        # otherwise, continue with string comparison:
                        if isinstance(val, basestring):
                            val = val.lower()
                        return val
                    results = sorted(results, key=sortkey, reverse=(not asc))

            header_group = header_groups[-1]

            if col.startswith('__') and col.endswith('__'): # __col__
                header['hidden'] = True
            elif col[0] == '_' and col[-1] == '_':          # _col_
                header_group = []
                header_groups.append(header_group)
                header_groups.append([])
            elif col[0] == '_':                             # _col
                header['hidden'] = True
            elif col[-1] == '_':                            # col_
                header_groups.append([])
            header_group.append(header)

        # Structure the rows and cells:
        #  - group rows according to __group__ value, if defined
        #  - group cells the same way headers are grouped
        chrome = Chrome(self.env)
        row_groups = []
        authorized_results = []
        prev_group_value = None
        for row_idx, result in enumerate(results):
            col_idx = 0
            cell_groups = []
            row = {'cell_groups': cell_groups}
            realm = 'ticket'
            parent_realm = ''
            parent_id = ''
            email_cells = []
            for header_group in header_groups:
                cell_group = []
                for header in header_group:
                    value = cell_value(result[col_idx])
                    cell = {'value': value, 'header': header, 'index': col_idx}
                    col = header['col']
                    col_idx += 1
                    # Detect and create new group
                    if col == '__group__' and value != prev_group_value:
                        prev_group_value = value
                        # Brute force handling of email in group by header
                        row_groups.append(
                            (value and chrome.format_author(req, value), []))
                    # Other row properties
                    row['__idx__'] = row_idx
                    if col in self._html_cols:
                        row[col] = value
                    if col in ('report', 'ticket', 'id', '_id'):
                        row['id'] = value
                    # Special casing based on column name
                    col = col.strip('_')
                    if col in ('reporter', 'cc', 'owner'):
                        email_cells.append(cell)
                    elif col == 'realm':
                        realm = value
                    elif col == 'parent_realm':
                        parent_realm = value
                    elif col == 'parent_id':
                        parent_id = value
                    cell_group.append(cell)
                cell_groups.append(cell_group)
            if parent_realm:
                resource = Resource(realm, row.get('id'),
                                    parent=Resource(parent_realm, parent_id))
            else:
                resource = Resource(realm, row.get('id'))
            # FIXME: for now, we still need to hardcode the realm in the action
            if resource.realm.upper()+'_VIEW' not in req.perm(resource):
                continue
            authorized_results.append(result)
            if email_cells:
                for cell in email_cells:
                    emails = chrome.format_emails(context.child(resource),
                                                  cell['value'])
                    result[cell['index']] = cell['value'] = emails
            row['resource'] = resource
            if row_groups:
                row_group = row_groups[-1][1]
            else:
                row_group = []
                row_groups = [(None, row_group)]
            row_group.append(row)

        data.update({'header_groups': header_groups,
                     'row_groups': row_groups,
                     'numrows': numrows,
<<<<<<< HEAD
                     'sorting_enabled': True})
=======
                     'sorting_enabled': '__group__' not in cols})
>>>>>>> f510d709

        if format == 'rss':
            data['email_map'] = chrome.get_email_map()
            data['context'] = web_context(req, report_resource,
                                                   absurls=True)
            return 'report.rss', data, 'application/rss+xml'
        elif format == 'csv':
            filename = 'report_%s.csv' % id if id else 'report.csv'
            self._send_csv(req, cols, authorized_results, mimetype='text/csv',
                           filename=filename)
        elif format == 'tab':
            filename = 'report_%s.tsv' % id if id else 'report.tsv'
            self._send_csv(req, cols, authorized_results, '\t',
                           mimetype='text/tab-separated-values',
                           filename=filename)
        else:
            p = page if max is not None else None
            add_link(req, 'alternate',
                     auth_link(req, report_href(format='rss', page=None)),
                     _('RSS Feed'), 'application/rss+xml', 'rss')
            add_link(req, 'alternate', report_href(format='csv', page=p),
                     _('Comma-delimited Text'), 'text/plain')
            add_link(req, 'alternate', report_href(format='tab', page=p),
                     _('Tab-delimited Text'), 'text/plain')
            if 'REPORT_SQL_VIEW' in req.perm:
                add_link(req, 'alternate', 
                         req.href.report(id=id, format='sql'),
                         _('SQL Query'), 'text/plain')

            # reuse the session vars of the query module so that
            # the query navigation links on the ticket can be used to 
            # navigate report results as well
            try:
                req.session['query_tickets'] = \
                    ' '.join([str(int(row['id']))
                              for rg in row_groups for row in rg[1]])
                req.session['query_href'] = \
                    req.session['query_href'] = report_href()
                # Kludge: we have to clear the other query session
                # variables, but only if the above succeeded 
                for var in ('query_constraints', 'query_time'):
                    if var in req.session:
                        del req.session[var]
            except (ValueError, KeyError):
                pass
            if set(data['args']) - set(['USER']):
                data['show_args_form'] = True
                add_script(req, 'common/js/folding.js')
            if missing_args:
                add_warning(req, _(
                    'The following arguments are missing: %(args)s',
                    args=", ".join(missing_args)))
            return 'report_view.html', data, None

    def execute_report(self, req, db, id, sql, args):
        """Execute given sql report (0.10 backward compatibility method)
        
        :see: ``execute_paginated_report``
        """
        res = self.execute_paginated_report(req, db, id, sql, args)
        if len(res) == 2:
            raise res[0]
        return res[:5]

    def execute_paginated_report(self, req, db, id, sql, args, 
                                 limit=0, offset=0):
        sql, args, missing_args = self.sql_sub_vars(sql, args, db)
        if not sql:
            raise TracError(_("Report {%(num)s} has no SQL query.", num=id))
        self.log.debug('Report {%d} with SQL "%s"', id, sql)
        self.log.debug('Request args: %r', req.args)

        cursor = db.cursor()

        num_items = 0
        order_by = []
        limit_offset = None
        base_sql = sql.replace(SORT_COLUMN, '1').replace(LIMIT_OFFSET, '')
        if id == -1 or limit == 0:
            sql = base_sql
        else:
            # The number of tickets is obtained
            count_sql = 'SELECT COUNT(*) FROM (\n%s\n) AS tab' % base_sql
            self.log.debug("Report {%d} SQL (count): %s", id, count_sql)
            try:
                cursor.execute(count_sql, args)
            except Exception, e:
                return e, count_sql
            num_items = cursor.fetchone()[0]
    
            # The column names are obtained
            colnames_sql = 'SELECT * FROM (\n%s\n) AS tab LIMIT 1' % base_sql
            self.log.debug("Report {%d} SQL (col names): %s", id, colnames_sql)
            try:
                cursor.execute(colnames_sql, args)
            except Exception, e:
                return e, colnames_sql
            cols = get_column_names(cursor)

            # The ORDER BY columns are inserted
            sort_col = req.args.get('sort', '')
            asc = req.args.get('asc', '1')
            self.log.debug("%r %s (%s)", cols, sort_col, asc and '^' or 'v')
            order_cols = []
            if sort_col and sort_col not in cols:
                raise TracError(_('Query parameter "sort=%(sort_col)s" '
                                  ' is invalid', sort_col=sort_col))
            skel = None
            if '__group__' in cols:
                sort_col = '' # sorting is disabled (#15030)
            if sort_col:
                sort_col = '%s %s' % (db.quote(sort_col), 
                                      asc == '1' and 'ASC' or 'DESC')

            if SORT_COLUMN in sql:
                # Method 1: insert sort_col at specified position
                sql = sql.replace(SORT_COLUMN, sort_col or '1')
            elif sort_col:
                # Method 2: automagically insert sort_col (and __group__
                # before it, if __group__ was specified) as first criterions
                if '__group__' in cols:
                    order_by.append('__group__ ASC')
                order_by.append(sort_col)
                # is there already an ORDER BY in the original sql?
                skel = sql_skeleton(sql)
                before, after = split_sql(sql, _order_by_re, skel)
                if after: # there were some other criterions, keep them
                    order_by.append(after)
                sql = ' '.join([before, 'ORDER BY', ', '.join(order_by)])

            # Add LIMIT/OFFSET if pagination needed
            limit_offset = ''
            if num_items > limit:
                limit_offset = ' '.join(['LIMIT', str(limit), 
                                         'OFFSET', str(offset)])
            if LIMIT_OFFSET in sql:
                # Method 1: insert LIMIT/OFFSET at specified position
                sql = sql.replace(LIMIT_OFFSET, limit_offset)
            else:
                # Method 2: limit/offset is added unless already present
                skel = skel or sql_skeleton(sql)
                if 'LIMIT' not in skel.upper():
                    sql = ' '.join([sql, limit_offset])
            self.log.debug("Report {%d} SQL (order + limit): %s", id, sql)
        try:
            cursor.execute(sql, args)
        except Exception, e: 
            if order_by or limit_offset:
                add_notice(req, _("Hint: if the report failed due to automatic "
                                  "modification of the ORDER BY clause or the "
                                  "addition of LIMIT/OFFSET, please look up "
                                  "%(sort_column)s and %(limit_offset)s in "
                                  "TracReports to see how to gain complete "
                                  "control over report rewriting.",
                                  sort_column=SORT_COLUMN, 
                                  limit_offset=LIMIT_OFFSET))
            return e, sql
        rows = cursor.fetchall() or []
        cols = get_column_names(cursor)
        return cols, rows, num_items, missing_args, limit_offset

    def get_var_args(self, req):
        # reuse somehow for #9574 (wiki vars)
        report_args = {}
        for arg in req.args.keys():
            if not arg.isupper():
                continue
            report_args[arg] = to_unicode(req.args.get(arg))

        # Set some default dynamic variables
        if 'USER' not in report_args:
            report_args['USER'] = req.authname

        return report_args

    def sql_sub_vars(self, sql, args, db=None):
        """Extract $XYZ-style variables from the `sql` query.

        :since 0.13: the `db` parameter is no longer needed and will be removed
        in version 0.14
        """
        names = set()
        values = []
        missing_args = []
        def add_value(aname):
            names.add(aname)
            try:
                arg = args[aname]
            except KeyError:
                arg = args[str(aname)] = ''
                missing_args.append(aname)
            values.append(arg)

        var_re = re.compile("[$]([A-Z_][A-Z0-9_]*)")

        # simple parameter substitution outside literal
        def repl(match):
            add_value(match.group(1))
            return '%s'

        # inside a literal break it and concatenate with the parameter
        def repl_literal(expr):
            parts = var_re.split(expr[1:-1])
            if len(parts) == 1:
                return expr
            params = parts[1::2]
            parts = ["'%s'" % p for p in parts]
            parts[1::2] = ['%s'] * len(params)
            for param in params:
                add_value(param)
            return self.env.get_read_db().concat(*parts)

        sql_io = StringIO()

        # break SQL into literals and non-literals to handle replacing
        # variables within them with query parameters
        for expr in re.split("('(?:[^']|(?:''))*')", sql):
            if expr.startswith("'"):
                sql_io.write(repl_literal(expr))
            else:
                sql_io.write(var_re.sub(repl, expr))
        
        # Remove arguments that don't appear in the SQL query
        for name in set(args) - names:
            del args[name]
        return sql_io.getvalue(), values, missing_args

    def _send_csv(self, req, cols, rows, sep=',', mimetype='text/plain',
                  filename=None):
        def iso_time(t):
            return format_time(from_utimestamp(t), 'iso8601')

        def iso_datetime(dt):
            return format_datetime(from_utimestamp(dt), 'iso8601')

        col_conversions = {
            'time': iso_time,
            'datetime': iso_datetime,
            'changetime': iso_datetime,
            'date': iso_datetime,
            'created': iso_datetime,
            'modified': iso_datetime,
        }

        converters = [col_conversions.get(c.strip('_'), cell_value)
                      for c in cols]

        out = StringIO()
        out.write('\xef\xbb\xbf')       # BOM
        writer = csv.writer(out, delimiter=sep)
        writer.writerow([unicode(c).encode('utf-8') for c in cols
                         if c not in self._html_cols])
        for row in rows:
            writer.writerow([converters[i](cell).encode('utf-8')
                             for i, cell in enumerate(row)
                             if cols[i] not in self._html_cols])
        data = out.getvalue()

        req.send_response(200)
        req.send_header('Content-Type', mimetype + ';charset=utf-8')
        req.send_header('Content-Length', len(data))
        if filename:
            req.send_header('Content-Disposition',
                            content_disposition(filename=filename))
        req.end_headers()
        req.write(data)
        raise RequestDone

    def _send_sql(self, req, id, title, description, sql):
        req.perm.require('REPORT_SQL_VIEW')

        out = StringIO()
        out.write('-- ## %s: %s ## --\n\n' % (id, title.encode('utf-8')))
        if description:
            lines = description.encode('utf-8').splitlines()
            out.write('-- %s\n\n' % '\n-- '.join(lines))
        out.write(sql.encode('utf-8'))
        data = out.getvalue()

        req.send_response(200)
        req.send_header('Content-Type', 'text/plain;charset=utf-8')
        req.send_header('Content-Length', len(data))
        if id:
            req.send_header('Content-Disposition',
                            content_disposition(filename='report_%s.sql' % id))
        req.end_headers()
        req.write(data)
        raise RequestDone
        
    # IWikiSyntaxProvider methods
    
    def get_link_resolvers(self):
        yield ('report', self._format_link)

    def get_wiki_syntax(self):
        yield (r"!?\{(?P<it_report>%s\s*)\d+\}" % WikiParser.INTERTRAC_SCHEME,
               lambda x, y, z: self._format_link(x, 'report', y[1:-1], y, z))

    def _format_link(self, formatter, ns, target, label, fullmatch=None):
        intertrac = formatter.shorthand_intertrac_helper(ns, target, label,
                                                         fullmatch)
        if intertrac:
            return intertrac
        report, args, fragment = formatter.split_link(target)
        return tag.a(label, href=formatter.href.report(report) + args,
                     class_='report')<|MERGE_RESOLUTION|>--- conflicted
+++ resolved
@@ -604,11 +604,7 @@
         data.update({'header_groups': header_groups,
                      'row_groups': row_groups,
                      'numrows': numrows,
-<<<<<<< HEAD
-                     'sorting_enabled': True})
-=======
                      'sorting_enabled': '__group__' not in cols})
->>>>>>> f510d709
 
         if format == 'rss':
             data['email_map'] = chrome.get_email_map()
