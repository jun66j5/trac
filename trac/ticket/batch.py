--- conflicted
+++ resolved
@@ -18,13 +18,8 @@
 from trac.core import *
 from trac.notification.api import NotificationSystem
 from trac.perm import IPermissionRequestor
-<<<<<<< HEAD
 from trac.ticket.api import ITicketManipulator, TicketSystem
-from trac.ticket.default_workflow import ConfigurableTicketWorkflow
 from trac.ticket.model import Ticket
-=======
-from trac.ticket import TicketSystem, Ticket
->>>>>>> 10e69fd6
 from trac.ticket.notification import BatchTicketChangeEvent
 from trac.util import to_list
 from trac.util.datefmt import datetime_now, utc
@@ -127,22 +122,6 @@
         action_weights = {}
         action_tickets = {}
         for t in tickets:
-<<<<<<< HEAD
-            ticket = Ticket(self.env, t['id'])
-            available_actions = ts.get_available_actions(req, ticket)
-            for action in available_actions:
-                tickets_by_action.setdefault(action, []).append(ticket)
-
-        # Sort the allowed actions by the 'default' key.
-        allowed_actions = set(tickets_by_action)
-        workflow = ConfigurableTicketWorkflow(self.env)
-        all_actions = sorted(((action['default'], name)
-                              for name, action
-                              in workflow.get_all_actions().iteritems()),
-                             reverse=True)
-        sorted_actions = [action[1] for action in all_actions
-                                    if action[1] in allowed_actions]
-=======
             for ctrl in TicketSystem(self.env).action_controllers:
                 for weight, action in ctrl.get_ticket_actions(req, t) or []:
                     if action in action_weights:
@@ -159,7 +138,6 @@
                                       reverse=True)]
 
         action_controls = []
->>>>>>> 10e69fd6
         for action in sorted_actions:
             first_label = None
             hints = []
