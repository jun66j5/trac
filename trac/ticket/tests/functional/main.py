--- conflicted
+++ resolved
@@ -1372,48 +1372,6 @@
         # up in the report?
 
 
-<<<<<<< HEAD
-=======
-class RegressionTestTicket6048(FunctionalTwillTestCaseSetup):
-    def runTest(self):
-        """Test for regression of https://trac.edgewall.org/ticket/6048"""
-        # Setup the DeleteTicket plugin
-        plugin = open(os.path.join(self._testenv.trac_src, 'sample-plugins',
-                                   'workflow', 'DeleteTicket.py')).read()
-        env = self._testenv.get_trac_environment()
-        plugin_path = os.path.join(env.plugins_dir, 'DeleteTicket.py')
-        open(plugin_path, 'w').write(plugin)
-        prevconfig = env.config.get('ticket', 'workflow')
-        env.config.set('ticket', 'workflow',
-                       prevconfig + ',DeleteTicketActionController')
-        env.config.save()
-        env = self._testenv.get_trac_environment()  # reload environment
-
-        # Create a ticket and delete it
-        ticket_id = self._tester.create_ticket('RegressionTestTicket6048')
-        # (Create a second ticket so that the ticket id does not get reused
-        # and confuse the tester object.)
-        self._tester.create_ticket('RegressionTestTicket6048b')
-        self._tester.go_to_ticket(ticket_id)
-        tc.find('delete ticket')
-        tc.formvalue('propertyform', 'action', 'delete')
-        tc.submit('submit')
-
-        self._tester.go_to_ticket(ticket_id)
-        tc.find('Error: Invalid ticket number')
-        tc.find('Ticket %s does not exist.' % ticket_id)
-
-        # Remove the DeleteTicket plugin
-        env.config.set('ticket', 'workflow', prevconfig)
-        env.config.save()
-        self._testenv.get_trac_environment()  # reload environment
-        for ext in ('py', 'pyc', 'pyo'):
-            filename = os.path.join(env.plugins_dir, 'DeleteTicket.%s' % ext)
-            if os.path.exists(filename):
-                os.unlink(filename)
-
-
->>>>>>> 01f79983
 class RegressionTestTicket6747(FunctionalTwillTestCaseSetup):
     def runTest(self):
         """Test for regression of https://trac.edgewall.org/ticket/6747"""
@@ -1876,7 +1834,7 @@
 
 class RegressionTestTicket12919(FunctionalTwillTestCaseSetup):
     def runTest(self):
-        """Test for regression http://trac.edgewall.org/ticket/12919"""
+        """Test for regression https://trac.edgewall.org/ticket/12919"""
         self._tester.create_report('#12919.', "SELECT 'blah' as keywords", '')
         tc.find(r'<td class="fullrow keywords" colspan="100">blah\s*<hr />')
 
