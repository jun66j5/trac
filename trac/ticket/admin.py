--- conflicted
+++ resolved
@@ -106,32 +106,12 @@
             if req.method == 'POST':
                 # Add Component
                 if req.args.get('add') and req.args.get('name'):
-<<<<<<< HEAD
                     comp = model.Component(self.env)
                     comp.name = req.args.get('name')
                     comp.owner = req.args.get('owner')
                     comp.insert()
                     add_notice(req, _('The component "%(name)s" has been '
                                       'added.', name=comp.name))
-                    req.redirect(req.href.admin(cat, page))
-=======
-                    name = req.args.get('name')
-                    try:
-                        comp = model.Component(self.env, name=name)
-                    except ResourceNotFound:
-                        comp = model.Component(self.env)
-                        comp.name = name
-                        if req.args.get('owner'):
-                            comp.owner = req.args.get('owner')
-                        comp.insert()
-                        add_notice(req, _('The component "%(name)s" has been '
-                                          'added.', name=name))
-                    else:
-                        if comp.name is None:
-                            raise TracError(_("Invalid component name."))
-                        raise TracError(_('Component "%(name)s" already '
-                                          'exists.', name=name))
->>>>>>> 74b68a54
 
                 # Remove components
                 elif req.args.get('remove'):
@@ -161,7 +141,6 @@
                     self.log.info("Clearing default component")
                     self.config.set('ticket', 'default_component', '')
                     self._save_config(req)
-                    req.redirect(req.href.admin(cat, page))
 
                 req.redirect(req.href.admin(cat, page))
 
@@ -354,7 +333,6 @@
                     self.config.set('ticket', 'default_milestone', '')
                     self.config.set('milestone', 'default_retarget_to', '')
                     self._save_config(req)
-                    req.redirect(req.href.admin(cat, page))
 
                 req.redirect(req.href.admin(cat, page))
 
@@ -501,34 +479,12 @@
             if req.method == 'POST':
                 # Add Version
                 if req.args.get('add') and req.args.get('name'):
-<<<<<<< HEAD
                     ver = model.Version(self.env)
                     ver.name = req.args.get('name')
                     ver.time = self._get_user_time(req)
                     ver.insert()
                     add_notice(req, _('The version "%(name)s" has been '
                                       'added.', name=ver.name))
-                    req.redirect(req.href.admin(cat, page))
-=======
-                    name = req.args.get('name')
-                    try:
-                        ver = model.Version(self.env, name=name)
-                    except ResourceNotFound:
-                        ver = model.Version(self.env)
-                        ver.name = name
-                        if req.args.get('time'):
-                            ver.time = user_time(req, parse_date,
-                                                 req.args.get('time'),
-                                                 hint='datetime')
-                        ver.insert()
-                        add_notice(req, _('The version "%(name)s" has been '
-                                          'added.', name=name))
-                    else:
-                        if ver.name is None:
-                            raise TracError(_("Invalid version name."))
-                        raise TracError(_('Version "%(name)s" already '
-                                          'exists.', name=name))
->>>>>>> 74b68a54
 
                 # Remove versions
                 elif req.args.get('remove'):
@@ -558,7 +514,6 @@
                     self.log.info("Clearing default version")
                     self.config.set('ticket', 'default_version', '')
                     self._save_config(req)
-                    req.redirect(req.href.admin(cat, page))
 
                 req.redirect(req.href.admin(cat, page))
 
@@ -682,32 +637,12 @@
             if req.method == 'POST':
                 # Add enum
                 if req.args.get('add') and req.args.get('name'):
-<<<<<<< HEAD
                     enum = self._enum_cls(self.env)
                     enum.name = req.args.get('name')
                     enum.insert()
                     add_notice(req, _('The %(field)s value "%(name)s" '
                                       'has been added.',
                                       field=label[0], name=enum.name))
-                    req.redirect(req.href.admin(cat, page))
-=======
-                    name = req.args.get('name')
-                    try:
-                        enum = self._enum_cls(self.env, name=name)
-                    except ResourceNotFound:
-                        enum = self._enum_cls(self.env)
-                        enum.name = name
-                        enum.insert()
-                        add_notice(req, _('The %(field)s value "%(name)s" '
-                                          'has been added.',
-                                          field=label[0], name=name))
-                    else:
-                        if enum.name is None:
-                            raise TracError(_("Invalid %(type)s value.",
-                                              type=label[0]))
-                        raise TracError(_('%(type)s value "%(name)s" already '
-                                          'exists', type=label[0], name=name))
->>>>>>> 74b68a54
 
                 # Remove enums
                 elif req.args.get('remove'):
@@ -759,15 +694,11 @@
                     self.log.info("Clearing default %s", self._type)
                     self.config.set('ticket', 'default_%s' % self._type, '')
                     self._save_config(req)
-                    req.redirect(req.href.admin(cat, page))
-
-<<<<<<< HEAD
+
+                req.redirect(req.href.admin(cat, page))
+
             Chrome(self.env).add_jquery_ui(req)
             add_script(req, 'common/js/admin_enums.js')
-=======
-                req.redirect(req.href.admin(cat, page))
-
->>>>>>> 74b68a54
             data.update(dict(enums=list(self._enum_cls.select(self.env)),
                              default=default, view='list'))
 
