#!/usr/bin/env python
# -*- coding: utf-8 -*-
#
# Copyright (C) 2003-2009 Edgewall Software
# Copyright (C) 2003-2005 Jonas Borgström <jonas@edgewall.com>
# Copyright (C) 2005-2006 Matthew Good <trac@matt-good.net>
# Copyright (C) 2005-2006 Christopher Lenz <cmlenz@gmx.de>
# All rights reserved.
#
# This software is licensed as described in the file COPYING, which
# you should have received as part of this distribution. The terms
# are also available at http://trac.edgewall.org/wiki/TracLicense.
#
# This software consists of voluntary contributions made by many
# individuals. For the exact contribution history, see the revision
# history and logs, available at http://trac.edgewall.org/log/.
#
# Author: Jonas Borgström <jonas@edgewall.com>
#         Matthew Good <trac@matt-good.net>
#         Christopher Lenz <cmlenz@gmx.de>

from __future__ import print_function

import argparse
import functools
import os
import pkg_resources
import socket
import sys
from SocketServer import ThreadingMixIn

from trac import __version__ as VERSION
from trac.util import autoreload, daemon
from trac.util.text import printerr
<<<<<<< HEAD
=======
from trac.util.translation import _
>>>>>>> 83d873b6
from trac.web.auth import BasicAuthentication, DigestAuthentication
from trac.web.main import dispatch_request
from trac.web.wsgi import WSGIServer, WSGIRequestHandler


class AuthenticationMiddleware(object):

    def __init__(self, application, auths, single_env_name=None):
        self.application = application
        self.auths = auths
        self.single_env_name = single_env_name
        if single_env_name:
            self.part = 0
        else:
            self.part = 1

    def __call__(self, environ, start_response):
        path_info = environ.get('PATH_INFO', '')
        path_parts = filter(None, path_info.split('/'))
        if len(path_parts) > self.part and path_parts[self.part] == 'login':
            env_name = self.single_env_name or path_parts[0]
            if env_name:
                auth = self.auths.get(env_name, self.auths.get('*'))
                if auth:
                    remote_user = auth.do_auth(environ, start_response)
                    if not remote_user:
                        return []
                    environ['REMOTE_USER'] = remote_user
        return self.application(environ, start_response)


class BasePathMiddleware(object):

    def __init__(self, application, base_path):
        self.base_path = '/' + base_path.strip('/')
        self.application = application

    def __call__(self, environ, start_response):
        path = environ['SCRIPT_NAME'] + environ.get('PATH_INFO', '')
        environ['PATH_INFO'] = path[len(self.base_path):]
        environ['SCRIPT_NAME'] = self.base_path
        return self.application(environ, start_response)


class TracEnvironMiddleware(object):

    def __init__(self, application, env_parent_dir, env_paths, single_env):
        self.application = application
        self.environ = {'trac.env_path': None}
        if env_parent_dir:
            self.environ['trac.env_parent_dir'] = env_parent_dir
        elif single_env:
            self.environ['trac.env_path'] = env_paths[0]
        else:
            self.environ['trac.env_paths'] = env_paths

    def __call__(self, environ, start_response):
        for k, v in self.environ.iteritems():
            environ.setdefault(k, v)
        return self.application(environ, start_response)


class TracHTTPServer(ThreadingMixIn, WSGIServer):
    daemon_threads = True

    def __init__(self, server_address, application, env_parent_dir, env_paths,
                 use_http_11=False):
        request_handlers = (TracHTTPRequestHandler, TracHTTP11RequestHandler)
        WSGIServer.__init__(self, server_address, application,
                            request_handler=request_handlers[bool(use_http_11)])


class TracHTTPRequestHandler(WSGIRequestHandler):

    server_version = 'tracd/' + VERSION

    def address_string(self):
        # Disable reverse name lookups
        return self.client_address[:2][0]


class TracHTTP11RequestHandler(TracHTTPRequestHandler):
    protocol_version = 'HTTP/1.1'


def parse_args(args=None):
    parser = argparse.ArgumentParser()

    class _AuthAction(argparse.Action):

        def __init__(self, option_strings, dest, nargs=None, **kwargs):
            self.cls = kwargs.pop('cls')
            super(_AuthAction, self).__init__(option_strings, dest, nargs,
                                              **kwargs)

        def __call__(self, parser, namespace, values, option_string=None):
            info = values.split(',')
            if len(info) != 3:
                raise argparse.ArgumentError(self,
                                             "Incorrect number of parameters")
            env_name, filename, realm = info
            filepath = os.path.abspath(filename)
            auths = getattr(namespace, self.dest)
            if env_name in auths:
                printerr("Ignoring duplicate authentication option for "
                         "project: %s" % env_name)
            else:
                auths.update({env_name: self.cls(filepath, realm)})
                setattr(namespace, self.dest, auths)

    class _PathAction(argparse.Action):

        def __call__(self, parser, namespace, values, option_string=None):
            if isinstance(values, list):
                paths = [os.path.abspath(paths) for paths in values]
            else:
                paths = os.path.abspath(values)
            setattr(namespace, self.dest, paths)

    parser.add_argument('--version', action='version',
                        version='%%(prog)s %s' % VERSION)
    parser.add_argument('envs', action=_PathAction, nargs='*',
                        help="path of the project environment(s)")

    parser_group = parser.add_mutually_exclusive_group()
    parser_group.add_argument('-e', '--env-parent-dir', action=_PathAction,
                              metavar='PARENTDIR',
                              help="parent directory of the project "
                                   "environments")
    parser_group.add_argument('-s', '--single-env', action='store_true',
                              help="only serve a single project without the "
                                   "project list")

    parser_group = parser.add_mutually_exclusive_group()
    parser_group.add_argument('-a', '--auth', default={},
                              metavar='DIGESTAUTH', dest='auths',
                              action=_AuthAction, cls=DigestAuthentication,
                              help="[projectdir],[htdigest_file],[realm]")
    parser_group.add_argument('--basic-auth', default={},
                              metavar='BASICAUTH', dest='auths',
                              action=_AuthAction, cls=BasicAuthentication,
                              help="[projectdir],[htpasswd_file],[realm]")

    parser.add_argument('-p', '--port', type=int,
                        help="the port number to bind to")
    parser.add_argument('-b', '--hostname', default='',
                        help="the host name or IP address to bind to")
    parser.add_argument('--protocol', default='http',
                        choices=('http', 'scgi', 'ajp', 'fcgi'),
                        help="the server protocol (default: http)")
    parser.add_argument('-q', '--unquote', action='store_true',
                        help="unquote PATH_INFO (may be needed when using "
                             "the ajp protocol)")
    parser.add_argument('--base-path', default='',  # XXX call this url_base_path?
                        help="the initial portion of the request URL's "
                             "\"path\"")

    parser_group = parser.add_mutually_exclusive_group()
    parser_group.add_argument('--http10', action='store_false', dest='http11',
                              help="use HTTP/1.0 protocol instead of "
                                   "HTTP/1.1")
    parser_group.add_argument('--http11', action='store_true', default=True,
                              help="use HTTP/1.1 protocol (default)")

    if os.name == 'posix':
        class _GroupAction(argparse.Action):

            def __call__(self, parser, namespace, values, option_string=None):
                import grp
                try:
                    value = int(values)
                except ValueError:
                    try:
                        value = grp.getgrnam(values)[2]
                    except KeyError:
                        raise argparse.ArgumentError(self, "group not found: "
                                                           "%r" % values)
                setattr(namespace, self.dest, value)

        class _UserAction(argparse.Action):

            def __call__(self, parser, namespace, values, option_string=None):
                import pwd
                try:
                    value = int(values)
                except ValueError:
                    try:
                        value = pwd.getpwnam(values)[2]
                    except KeyError:
                        raise argparse.ArgumentError(self, "user not found: "
                                                           "%r" % values)
                setattr(namespace, self.dest, value)

        class _OctalValueAction(argparse.Action):

            octal = functools.partial(int, base=8)

            def __call__(self, parser, namespace, values, option_string=None):
                try:
                    value = self.octal(values)
                except ValueError:
                    raise argparse.ArgumentError(self, "Invalid octal umask "
                                                       "value: %r" % values)
                setattr(namespace, self.dest, value)

        parser_group = parser.add_mutually_exclusive_group()
        parser_group.add_argument('-r', '--auto-reload', action='store_true',
                                  help="restart automatically when sources "
                                       "are modified")
        parser_group.add_argument('-d', '--daemonize', action='store_true',
                                  help="run in the background as a daemon")
        parser.add_argument('--pidfile', action=_PathAction,
                            help="file to write pid when daemonizing")
        parser.add_argument('--umask', action=_OctalValueAction,
                            default=0o022, metavar='MASK',
                            help="when daemonizing, file mode creation mask "
                                 "to use, in octal notation (default: 022)")
        parser.add_argument('--group', action=_GroupAction,
                            help="the group to run as")
        parser.add_argument('--user', action=_UserAction,
                            help="the user to run as")
    else:
        parser.add_argument('-r', '--auto-reload', action='store_true',
                            help="restart automatically when sources are "
                                 "modified")

    parser.set_defaults(daemonize=False, user=None, group=None)
    args = parser.parse_args(args)

    if not args.env_parent_dir and not args.envs:
        parser.error("either the --env-parent-dir (-e) option or at least "
                     "one environment must be specified")
    if args.single_env and len(args.envs) > 1:
        parser.error("the --single-env (-s) option cannot be used with more "
                     "than one environment")

    if args.port is None:
        args.port = {
            'http': 80,
            'scgi': 4000,
            'ajp': 8009,
            'fcgi': 8000,
        }[args.protocol]

    return args


def main():
    args = parse_args()

    wsgi_app = TracEnvironMiddleware(dispatch_request, args.env_parent_dir,
                                     args.envs, args.single_env)
    if args.auths:
        if args.single_env:
            project_name = os.path.basename(args.envs[0])
            wsgi_app = AuthenticationMiddleware(wsgi_app, args.auths,
                                                project_name)
        else:
            wsgi_app = AuthenticationMiddleware(wsgi_app, args.auths)
    base_path = args.base_path.strip('/')
    if base_path:
        wsgi_app = BasePathMiddleware(wsgi_app, base_path)

    server_address = (args.hostname, args.port)
    if args.protocol == 'http':
        def serve():
            addr, port = server_address
            if not addr or addr == '0.0.0.0':
                loc = '0.0.0.0:%s view at http://127.0.0.1:%s/%s' \
                       % (port, port, base_path)
            else:
                loc = 'http://%s:%s/%s' % (addr, port, base_path)

            try:
                httpd = TracHTTPServer(server_address, wsgi_app,
                                       args.env_parent_dir, args.envs,
                                       use_http_11=args.http11)
            except socket.error as e:
                print("Error starting Trac server on %s" % loc)
                print("[Errno %s] %s" % e.args)
                sys.exit(1)

            print("Server starting in PID %s." % os.getpid())
            print("Serving on %s" % loc)
            if args.http11:
                print("Using HTTP/1.1 protocol version")
            httpd.serve_forever()
    elif args.protocol in ('scgi', 'ajp', 'fcgi'):
        def serve():
<<<<<<< HEAD
            server_cls = __import__('flup.server.%s' % args.protocol,
                                    None, None, ['']).WSGIServer
=======
            try:
                server_cls = __import__('flup.server.%s' % options.protocol,
                                        None, None, ['']).WSGIServer
            except ImportError:
                printerr(_("Install the flup package to use the '%(protocol)s' "
                           "protocol", protocol=options.protocol))
                sys.exit(1)
>>>>>>> 83d873b6
            flup_app = wsgi_app
            if args.unquote:
                from trac.web.fcgi_frontend import FlupMiddleware
                flup_app = FlupMiddleware(flup_app)
            ret = server_cls(flup_app, bindAddress=server_address).run()
            sys.exit(42 if ret else 0)  # if SIGHUP exit with status 42

    try:
        if args.daemonize:
            daemon.daemonize(pidfile=args.pidfile, progname='tracd',
                             umask=args.umask)
        if args.group is not None:
            os.setgid(args.group)
        if args.user is not None:
            os.setuid(args.user)

        if args.auto_reload:
            def modification_callback(file):
                printerr("Detected modification of %s, restarting." % file)
            autoreload.main(serve, modification_callback)
        else:
            serve()

    except OSError as e:
        printerr("%s: %s" % (e.__class__.__name__, e))
        sys.exit(1)
    except KeyboardInterrupt:
        pass


if __name__ == '__main__':
    pkg_resources.require('Trac==%s' % VERSION)
    main()<|MERGE_RESOLUTION|>--- conflicted
+++ resolved
@@ -32,10 +32,7 @@
 from trac import __version__ as VERSION
 from trac.util import autoreload, daemon
 from trac.util.text import printerr
-<<<<<<< HEAD
-=======
 from trac.util.translation import _
->>>>>>> 83d873b6
 from trac.web.auth import BasicAuthentication, DigestAuthentication
 from trac.web.main import dispatch_request
 from trac.web.wsgi import WSGIServer, WSGIRequestHandler
@@ -325,18 +322,13 @@
             httpd.serve_forever()
     elif args.protocol in ('scgi', 'ajp', 'fcgi'):
         def serve():
-<<<<<<< HEAD
-            server_cls = __import__('flup.server.%s' % args.protocol,
-                                    None, None, ['']).WSGIServer
-=======
             try:
-                server_cls = __import__('flup.server.%s' % options.protocol,
+                server_cls = __import__('flup.server.%s' % args.protocol,
                                         None, None, ['']).WSGIServer
             except ImportError:
                 printerr(_("Install the flup package to use the '%(protocol)s' "
-                           "protocol", protocol=options.protocol))
+                           "protocol", protocol=args.protocol))
                 sys.exit(1)
->>>>>>> 83d873b6
             flup_app = wsgi_app
             if args.unquote:
                 from trac.web.fcgi_frontend import FlupMiddleware
