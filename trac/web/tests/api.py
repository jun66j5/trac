# -*- coding: utf-8 -*-
#
# Copyright (C) 2005-2015 Edgewall Software
# All rights reserved.
#
# This software is licensed as described in the file COPYING, which
# you should have received as part of this distribution. The terms
# are also available at http://trac.edgewall.org/wiki/TracLicense.
#
# This software consists of voluntary contributions made by many
# individuals. For the exact contribution history, see the revision
# history and logs, available at http://trac.edgewall.org/log/.

import io
import os.path
import sys
import unittest

from trac import perm
from trac.core import TracError
<<<<<<< HEAD
from trac.test import EnvironmentStub, Mock, MockPerm, mkdtemp
=======
from trac.test import EnvironmentStub, Mock, MockPerm, rmtree
>>>>>>> 1b0c5d62
from trac.util import create_file
from trac.util.datefmt import utc
from trac.util.html import tag
from trac.util.text import shorten_line
from trac.web.api import HTTPBadRequest, HTTPInternalServerError, Request, \
                         RequestDone, parse_arg_list
from trac.web.main import FakeSession
from tracopt.perm.authz_policy import AuthzPolicy


class RequestHandlerPermissionsTestCaseBase(unittest.TestCase):

    authz_policy = None

    def setUp(self, module_class):
        self.path = mkdtemp()
        if self.authz_policy is not None:
            self.authz_file = os.path.join(self.path, 'authz_policy.conf')
            create_file(self.authz_file, self.authz_policy)
            self.env = EnvironmentStub(enable=['trac.*', AuthzPolicy],
                                       path=self.path)
            self.env.config.set('authz_policy', 'authz_file', self.authz_file)
            self.env.config.set('trac', 'permission_policies',
                                'AuthzPolicy, DefaultPermissionPolicy')
        else:
            self.env = EnvironmentStub(path=self.path)
        self.req_handler = module_class(self.env)

    def tearDown(self):
        self.env.reset_db_and_disk()

    def get_navigation_items(self, req):
        return self.req_handler.get_navigation_items(req)

    def grant_perm(self, username, *actions):
        permsys = perm.PermissionSystem(self.env)
        for action in actions:
            permsys.grant_permission(username, action)

    def process_request(self, req):
        self.assertTrue(self.req_handler.match_request(req))
        return self.req_handler.process_request(req)


def _make_environ(scheme='http', server_name='example.org',
                  server_port=80, method='GET', script_name='/trac',
                  **kwargs):
    environ = {'wsgi.url_scheme': scheme, 'wsgi.input': io.BytesIO(),
               'REQUEST_METHOD': method, 'SERVER_NAME': server_name,
               'SERVER_PORT': server_port, 'SCRIPT_NAME': script_name}
    environ.update(kwargs)
    return environ


def _make_req(environ, start_response, args={}, arg_list=(), authname='admin',
              form_token='A' * 40,
              chrome={'links': {}, 'scripts': [], 'theme': 'theme.html',
                      'logo': '', 'nav': ''},
              perm=MockPerm(), tz=utc, locale=None, **kwargs):
    req = Request(environ, start_response)
    req.args = args
    req.arg_list = arg_list
    req.authname = authname
    req.form_token = form_token
    req.chrome = chrome
    req.perm = perm
    req.session = FakeSession()
    req.tz = tz
    req.locale = locale
    for name, value in kwargs.iteritems():
        setattr(req, name, value)
    return req


class RequestTestCase(unittest.TestCase):

    def test_repr_with_path(self):
        environ = _make_environ(**{'PATH_INFO': '/path'})
        req = Request(environ, None)
        self.assertEqual(repr(req), """<Request "GET '/path'">""")

    def test_repr_with_path_and_query_string(self):
        environ = _make_environ(**{'QUERY_STRING': 'A=B',
                                   'PATH_INFO': '/path'})
        req = Request(environ, None)
        self.assertEqual(repr(req), """<Request "GET '/path?A=B'">""")

    def test_get(self):
        qs = 'arg1=0&arg2=1&arg1=abc&arg3=def&arg3=1'
        environ = _make_environ(method='GET', **{'QUERY_STRING': qs})
        req = Request(environ, None)

        self.assertEqual('0', req.args.get('arg1'))
        self.assertEqual('def', req.args.get('arg3'))

    def test_getfirst(self):
        qs = 'arg1=0&arg2=1&arg1=abc&arg3=def&arg3=1'
        environ = _make_environ(method='GET', **{'QUERY_STRING': qs})
        req = Request(environ, None)

        self.assertEqual('0', req.args.getfirst('arg1'))
        self.assertEqual('def', req.args.getfirst('arg3'))

    def test_get_list(self):
        qs = 'arg1=0&arg2=1&arg1=abc&arg3=def&arg3=1'
        environ = _make_environ(method='GET', **{'QUERY_STRING': qs})
        req = Request(environ, None)

        self.assertEqual(['0', 'abc'], req.args.getlist('arg1'))
        self.assertEqual(['def', '1'], req.args.getlist('arg3'))

    def test_as_bool(self):
        qs = 'arg1=0&arg2=1&arg3=yes&arg4=a&arg5=1&arg5=0'
        environ = _make_environ(method='GET', **{'QUERY_STRING': qs})
        req = Request(environ, None)

        self.assertIsNone(req.args.as_bool('arg0'))
        self.assertTrue(req.args.as_bool('arg0', True))
        self.assertFalse(req.args.as_bool('arg1'))
        self.assertFalse(req.args.as_bool('arg1', True))
        self.assertTrue(req.args.as_bool('arg2'))
        self.assertTrue(req.args.as_bool('arg3'))
        self.assertFalse(req.args.as_bool('arg4'))
        self.assertTrue(req.args.as_bool('arg4', True))
        self.assertTrue(req.args.as_bool('arg5'))

    def test_as_int(self):
        qs = 'arg1=1&arg2=a&arg3=3&arg3=4'
        environ = _make_environ(method='GET', **{'QUERY_STRING': qs})
        req = Request(environ, None)

        self.assertIsNone(req.args.as_int('arg0'))
        self.assertEqual(2, req.args.as_int('arg0', 2))
        self.assertEqual(1, req.args.as_int('arg1'))
        self.assertEqual(1, req.args.as_int('arg1', 2))
        self.assertEqual(2, req.args.as_int('arg1', min=2))
        self.assertEqual(2, req.args.as_int('arg1', None, 2))
        self.assertEqual(0, req.args.as_int('arg1', max=0))
        self.assertEqual(0, req.args.as_int('arg1', None, max=0))
        self.assertEqual(0, req.args.as_int('arg1', None, -1, 0))
        self.assertIsNone(req.args.as_int('arg2'))
        self.assertEqual(2, req.args.as_int('arg2', 2))
        self.assertEqual(3, req.args.as_int('arg3'))

    def test_getbool(self):
        qs = 'arg1=0&arg2=1&arg3=yes&arg4=a&arg5=1&arg5=0'
        environ = _make_environ(method='GET', **{'QUERY_STRING': qs})
        req = Request(environ, None)

        self.assertIsNone(req.args.getbool('arg0'))
        self.assertTrue(req.args.getbool('arg0', True))
        self.assertFalse(req.args.getbool('arg1'))
        self.assertFalse(req.args.getbool('arg1', True))
        self.assertTrue(req.args.getbool('arg2'))
        self.assertTrue(req.args.getbool('arg3'))
        self.assertRaises(HTTPBadRequest, req.args.getbool, 'arg4')
        self.assertRaises(HTTPBadRequest, req.args.getbool, 'arg4', True)
        self.assertRaises(HTTPBadRequest, req.args.getbool, 'arg5')
        self.assertRaises(HTTPBadRequest, req.args.getbool, 'arg5', True)

    def test_getint(self):
        qs = 'arg1=1&arg2=a&arg3=3&arg3=4'
        environ = _make_environ(method='GET', **{'QUERY_STRING': qs})
        req = Request(environ, None)

        self.assertIsNone(req.args.getint('arg0'))
        self.assertEqual(2, req.args.getint('arg0', 2))
        self.assertEqual(1, req.args.getint('arg1'))
        self.assertEqual(1, req.args.getint('arg1', 2))
        self.assertEqual(2, req.args.getint('arg1', min=2))
        self.assertEqual(2, req.args.getint('arg1', None, 2))
        self.assertEqual(0, req.args.getint('arg1', max=0))
        self.assertEqual(0, req.args.getint('arg1', None, max=0))
        self.assertEqual(0, req.args.getint('arg1', None, -1, 0))
        self.assertRaises(HTTPBadRequest, req.args.getint, 'arg2')
        self.assertRaises(HTTPBadRequest, req.args.getint, 'arg2', 2)
        self.assertRaises(HTTPBadRequest, req.args.getint, 'arg3')
        self.assertRaises(HTTPBadRequest, req.args.getint, 'arg3', 2)

    def test_require(self):
        qs = 'arg1=1'
        environ = _make_environ(method='GET', **{'QUERY_STRING': qs})
        req = Request(environ, None)

        self.assertRaises(HTTPBadRequest, req.args.require, 'arg0')
        self.assertIsNone(req.args.require('arg1'))

    def test_is_xhr_true(self):
        environ = _make_environ(HTTP_X_REQUESTED_WITH='XMLHttpRequest')
        req = Request(environ, None)
        self.assertTrue(req.is_xhr)

    def test_is_xhr_false(self):
        environ = _make_environ()
        req = Request(environ, None)
        self.assertFalse(req.is_xhr)

    def test_is_authenticated_as_none(self):
        environ = _make_environ()
        req = Request(environ, None)
        req.authname = None
        self.assertFalse(req.is_authenticated)

    def test_is_authenticated_as_anonymous(self):
        environ = _make_environ()
        req = Request(environ, None)
        req.authname = 'anonymous'
        self.assertFalse(req.is_authenticated)

    def test_is_authenticated_as_valid_user(self):
        environ = _make_environ()
        req = Request(environ, None)
        req.authname = 'user'
        self.assertTrue(req.is_authenticated)

    def test_base_url(self):
        environ = _make_environ()
        req = Request(environ, None)
        self.assertEqual('http://example.org/trac', req.base_url)

    def test_base_url_host(self):
        environ = _make_environ(server_port=8080, HTTP_HOST='example.com')
        req = Request(environ, None)
        self.assertEqual('http://example.com/trac', req.base_url)

    def test_base_url_nondefaultport(self):
        environ = _make_environ(server_port=8080)
        req = Request(environ, None)
        self.assertEqual('http://example.org:8080/trac', req.base_url)

    def test_base_url_https(self):
        environ = _make_environ(scheme='https', server_port=443)
        req = Request(environ, None)
        self.assertEqual('https://example.org/trac', req.base_url)

    def test_base_url_https_host(self):
        environ = _make_environ(scheme='https', server_port=443,
                                HTTP_HOST='example.com')
        req = Request(environ, None)
        self.assertEqual('https://example.com/trac', req.base_url)

    def test_base_url_https_nondefaultport(self):
        environ = _make_environ(scheme='https', server_port=8443)
        req = Request(environ, None)
        self.assertEqual('https://example.org:8443/trac', req.base_url)

    def test_base_url_proxy(self):
        environ = _make_environ(HTTP_HOST='localhost',
                                HTTP_X_FORWARDED_HOST='example.com')
        req = Request(environ, None)
        self.assertEqual('http://localhost/trac', req.base_url)

    def test_languages(self):
        environ = _make_environ()
        environ['HTTP_ACCEPT_LANGUAGE'] = 'en-us,en;q=0.5'
        req = Request(environ, None)
        self.assertEqual(['en-us', 'en'], req.languages)

    def test_redirect(self):
        status_sent = []
        headers_sent = {}
        def start_response(status, headers):
            status_sent.append(status)
            headers_sent.update(dict(headers))
        environ = _make_environ(method='HEAD')
        req = Request(environ, start_response)
        req.session = Mock(save=lambda: None)
        self.assertRaises(RequestDone, req.redirect, '/trac/test')
        self.assertEqual('302 Found', status_sent[0])
        self.assertEqual('http://example.org/trac/test',
                         headers_sent['Location'])

    def test_redirect_absolute(self):
        status_sent = []
        headers_sent = {}
        def start_response(status, headers):
            status_sent.append(status)
            headers_sent.update(dict(headers))
        environ = _make_environ(method='HEAD')
        req = Request(environ, start_response,)
        req.session = Mock(save=lambda: None)
        self.assertRaises(RequestDone, req.redirect,
                          'http://example.com/trac/test')
        self.assertEqual('302 Found', status_sent[0])
        self.assertEqual('http://example.com/trac/test',
                         headers_sent['Location'])

    def test_redirect_with_post_and_hash_for_msie(self):
        url = 'http://example.com/trac/ticket/1#comment:2'
        msie303 = 'http://example.com/trac/ticket/1#__msie303:comment:2'

        def location(ua):
            status_sent = []
            headers_sent = {}
            def start_response(status, headers):
                status_sent.append(status)
                headers_sent.update(dict(headers))
            environ = _make_environ(method='POST', HTTP_USER_AGENT=ua)
            req = Request(environ, start_response,)
            req.session = Mock(save=lambda: None)
            self.assertRaises(RequestDone, req.redirect, url)
            self.assertEqual('303 See Other', status_sent[0])
            return headers_sent['Location']

        # IE 11 strict mode
        self.assertEqual(url, location(
            'Mozilla/5.0 (Windows NT 6.1; Trident/7.0; rv:11.0) like Gecko'))
        # IE 11 compatibility view mode
        self.assertEqual(url, location(
            'Mozilla/4.0 (compatible; MSIE 7.0; Windows NT 6.1; Trident/7.0)'))
        # IE 10 strict mode
        self.assertEqual(url, location(
            'Mozilla/5.0 (compatible; MSIE 10.0; Windows NT 6.1; Trident/6.0)'
            ))
        # IE 10 compatibility view mode
        self.assertEqual(url, location(
            'Mozilla/4.0 (compatible; MSIE 7.0; Windows NT 6.1; Trident/6.0)'))
        # IE 9 strict mode
        self.assertEqual(msie303, location(
            'Mozilla/5.0 (compatible; MSIE 9.0; Windows NT 6.1; Trident/5.0)'))
        # IE 9 compatibility view mode
        self.assertEqual(msie303, location(
            'Mozilla/4.0 (compatible; MSIE 7.0; Windows NT 6.1; Trident/5.0)'))
        # IE 8 strict mode
        self.assertEqual(msie303, location(
            'Mozilla/4.0 (compatible; MSIE 8.0; Windows NT 5.1; Trident/4.0)'))
        # IE 8 compatibility view mode
        self.assertEqual(msie303, location(
            'Mozilla/4.0 (compatible; MSIE 7.0; Windows NT 5.1; Trident/4.0)'))
        # IE 7
        self.assertEqual(msie303, location(
            'Mozilla/4.0 (compatible; MSIE 7.0; Windows NT 5.1)'))
        # IE 6
        self.assertEqual(msie303, location(
            'Mozilla/4.0 (compatible; MSIE 6.0; Windows NT 5.1; SV1)'))

    def test_write_iterable(self):
        buf = io.BytesIO()
        def write(data):
            buf.write(data)
        def start_response(status, headers):
            return write
        environ = _make_environ(method='GET')

        buf = io.BytesIO()
        req = Request(environ, start_response)
        req.send_header('Content-Type', 'text/plain;charset=utf-8')
        req.write(('Foo', 'bar', 'baz'))
        self.assertEqual('Foobarbaz', buf.getvalue())

    def test_write_unicode(self):
        buf = io.BytesIO()
        def write(data):
            buf.write(data)
        def start_response(status, headers):
            return write
        environ = _make_environ(method='HEAD')

        req = Request(environ, start_response)
        req.send_header('Content-Type', 'text/plain;charset=utf-8')
        req.send_header('Content-Length', 0)
        # anyway we're not supposed to send unicode, so we get a ValueError
        self.assertRaises(ValueError, req.write, u'Föö')
        self.assertRaises(ValueError, req.write, ('F', u'öo'))

    def test_send_iterable(self):
        baton = {'content': io.BytesIO(), 'status': None, 'headers': None}
        def write(data):
            baton['content'].write(data)
        def start_response(status, headers):
            baton['status'] = status
            baton['headers'] = headers
            return write
        environ = _make_environ(method='GET')

        def iterable():
            yield 'line1,'
            yield ''
            yield 'line2,'
            yield 'line3\n'

        req = Request(environ, start_response)
        self.assertRaises(RequestDone, req.send, iterable())
        self.assertEqual('200 Ok', baton['status'])
        self.assertEqual([('Cache-Control', 'must-revalidate'),
                          ('Expires', 'Fri, 01 Jan 1999 00:00:00 GMT'),
                          ('Content-Type', 'text/html;charset=utf-8')],
                         baton['headers'])
        self.assertEqual('line1,line2,line3\n', baton['content'].getvalue())

    def test_invalid_cookies(self):
        environ = _make_environ(HTTP_COOKIE='bad:key=value;')
        req = Request(environ, None)
        self.assertEqual('', str(req.incookie))

    def test_multiple_cookies(self):
        environ = _make_environ(HTTP_COOKIE='key=value1; key=value2;')
        req = Request(environ, None)
        self.assertEqual('Set-Cookie: key=value1',
                         str(req.incookie).rstrip(';'))

    def test_read(self):
        environ = _make_environ(**{
            'wsgi.input': io.BytesIO(b'test input')
        })
        req = Request(environ, None)
        self.assertEqual('test input', req.read())

    def test_read_size(self):
        environ = _make_environ(**{
            'wsgi.input': io.BytesIO(b'test input')
        })
        req = Request(environ, None)
        self.assertEqual('test', req.read(size=4))

    def _test_qs_with_null_bytes(self, environ):
        req = Request(environ, None)
        try:
            req.args['action']
        except HTTPBadRequest as e:
            self.assertEqual("400 Bad Request (Invalid request arguments.)",
                             unicode(e))
        else:
            self.fail("HTTPBadRequest not raised.")

    def test_qs_with_null_bytes_for_name(self):
        environ = _make_environ(method='GET',
                                **{'QUERY_STRING': 'acti\x00n=fOO'})
        self._test_qs_with_null_bytes(environ)

    def test_qs_with_null_bytes_for_value(self):
        environ = _make_environ(method='GET',
                                **{'QUERY_STRING': 'action=f\x00O'})
        self._test_qs_with_null_bytes(environ)

    def test_post_with_unnamed_value(self):
        boundary = '_BOUNDARY_'
        form_data = b"""\
--%(boundary)s\r\n\
Content-Disposition: form-data; name="foo"\r\n\
\r\n\
named value\r\n\
--%(boundary)s\r\n\
Content-Disposition: form-data; name=""\r\n\
\r\n\
name is empty\r\n\
--%(boundary)s\r\n\
Content-Disposition: form-data\r\n\
\r\n\
unnamed value\r\n\
--%(boundary)s--\r\n\
"""
        form_data %= {'boundary': boundary}
        content_type = 'multipart/form-data; boundary="%s"' % boundary
        environ = _make_environ(method='POST', **{
            'wsgi.input': io.BytesIO(form_data),
            'CONTENT_LENGTH': str(len(form_data)),
            'CONTENT_TYPE': content_type
        })
        req = Request(environ, None)

        self.assertEqual('named value', req.args['foo'])
        self.assertEqual([('foo', 'named value'), ('', 'name is empty'),
                          (None, 'unnamed value')], req.arg_list)

    def _test_post_with_null_bytes(self, form_data):
        boundary = '_BOUNDARY_'
        content_type = b'multipart/form-data; boundary="%s"' % boundary
        form_data %= {'boundary': boundary}

        environ = _make_environ(method='POST', **{
            'wsgi.input': io.BytesIO(form_data),
            'CONTENT_LENGTH': str(len(form_data)),
            'CONTENT_TYPE': content_type
        })
        req = Request(environ, None)

        try:
            req.args['action']
        except HTTPBadRequest as e:
            self.assertEqual("400 Bad Request (Invalid request arguments.)",
                             unicode(e))
        else:
            self.fail("HTTPBadRequest not raised.")

    def test_post_with_null_bytes_for_filename(self):
        form_data = """\
--%(boundary)s\r\n\
Content-Disposition: form-data; name="attachment"; filename="thefi\x00le.txt"\r\n\
Content-Type: text/plain\r\n\
\r\n\
The file content.\r\n\
--%(boundary)s\r\n\
Content-Disposition: form-data; name="action"\r\n\
\r\n\
new\r\n\
--%(boundary)s--\r\n\
"""
        self._test_post_with_null_bytes(form_data)

    def test_post_with_null_bytes_for_name(self):
        form_data = """\
--%(boundary)s\r\n\
Content-Disposition: form-data; name="acti\x00n"\r\n\
\r\n\
new\r\n\
--%(boundary)s--\r\n\
"""

        self._test_post_with_null_bytes(form_data)

    def test_post_with_null_bytes_for_value(self):
        form_data = """\
--%(boundary)s\r\n\
Content-Disposition: form-data; name="action"\r\n\
\r\n\
ne\x00w\r\n\
--%(boundary)s--\r\n\
"""
        self._test_post_with_null_bytes(form_data)

    def test_qs_on_post(self):
        """Make sure req.args parsing is consistent even after the backwards
        incompatible change introduced in Python 2.6.
        """
        environ = _make_environ(method='GET',
                                **{'QUERY_STRING': 'action=foo'})
        req = Request(environ, None)
        self.assertEqual('foo', req.args['action'])
        environ = _make_environ(method='POST', **{
            'wsgi.input': io.BytesIO(b'action=bar'),
            'CONTENT_LENGTH': '10',
            'CONTENT_TYPE': 'application/x-www-form-urlencoded',
            'QUERY_STRING': 'action=foo'
        })
        req = Request(environ, None)
        self.assertEqual('bar', req.args['action'])

    def test_qs_invalid_value_bytes(self):
        environ = _make_environ(**{'QUERY_STRING': 'name=%FF'})
        req = Request(environ, None)
        self.assertRaises(HTTPBadRequest, lambda: req.arg_list)

    def test_qs_invalid_name_bytes(self):
        environ = _make_environ(**{'QUERY_STRING': '%FF=value'})
        req = Request(environ, None)
        self.assertRaises(HTTPBadRequest, lambda: req.arg_list)


class RequestSendFileTestCase(unittest.TestCase):

    def setUp(self):
        self.status = None
        self.headers = None
        self.response = io.BytesIO()
        self.dir = mkdtemp()
        self.filename = os.path.join(self.dir, 'test.txt')
        self.data = 'contents\n'
        create_file(self.filename, self.data, 'wb')
        self.req = None

    def tearDown(self):
        if self.req and self.req._response:
            self.req._response.close()
        rmtree(self.dir)

    def _start_response(self, status, headers):
        self.status = status
        self.headers = dict(headers)
        def write(data):
            self.response.write(data)
        return write

    def _create_req(self, use_xsendfile=False, xsendfile_header='X-Sendfile',
                    **kwargs):
        req = Request(_make_environ(**kwargs), self._start_response)
        req.callbacks.update({'use_xsendfile': lambda r: use_xsendfile,
                              'xsendfile_header': lambda r: xsendfile_header})
        self.req = req
        return req

    def test_send_file(self):
        req = self._create_req()
        self.assertRaises(RequestDone, req.send_file, self.filename,
                          'text/plain')
        self.assertEqual('200 Ok', self.status)
        self.assertEqual('text/plain', self.headers['Content-Type'])
        self.assertEqual(str(len(self.data)), self.headers['Content-Length'])
        self.assertNotIn('X-Sendfile', self.headers)
        self.assertEqual(self.data, ''.join(req._response))
        self.assertEqual('', self.response.getvalue())

    def test_send_file_with_xsendfile(self):
        req = self._create_req(use_xsendfile=True)
        self.assertRaises(RequestDone, req.send_file, self.filename,
                          'text/plain')
        self.assertEqual('200 Ok', self.status)
        self.assertEqual('text/plain', self.headers['Content-Type'])
        self.assertEqual(self.filename, self.headers['X-Sendfile'])
        self.assertIsNone(req._response)
        self.assertEqual('', self.response.getvalue())

    def test_send_file_with_xsendfile_header(self):
        req = self._create_req(use_xsendfile=True,
                               xsendfile_header='X-Accel-Redirect')
        self.assertRaises(RequestDone, req.send_file, self.filename,
                          'text/plain')
        self.assertEqual('200 Ok', self.status)
        self.assertEqual('text/plain', self.headers['Content-Type'])
        self.assertEqual(self.filename, self.headers['X-Accel-Redirect'])
        self.assertNotIn('X-Sendfile', self.headers)
        self.assertIsNone(req._response)
        self.assertEqual('', self.response.getvalue())

    def test_send_file_with_xsendfile_and_empty_header(self):
        req = self._create_req(use_xsendfile=True, xsendfile_header='')
        self.assertRaises(RequestDone, req.send_file, self.filename,
                          'text/plain')
        self.assertEqual('200 Ok', self.status)
        self.assertEqual('text/plain', self.headers['Content-Type'])
        self.assertEqual(str(len(self.data)), self.headers['Content-Length'])
        self.assertNotIn('X-Sendfile', self.headers)
        self.assertEqual(self.data, ''.join(req._response))
        self.assertEqual('', self.response.getvalue())


class SendErrorTestCase(unittest.TestCase):

    def setUp(self):
        self.env = EnvironmentStub()

    def tearDown(self):
        self.env.reset_db()

    def test_trac_error(self):
        content = self._send_error(error_klass=TracError)
        self.assertIn('<p class="message">Oops!</p>', content)
        self.assertNotIn('<strong>Trac detected an internal error:</strong>',
                         content)
        self.assertNotIn('There was an internal error in Trac.', content)

    def test_internal_error_for_non_admin(self):
        content = self._send_error(perm={})
        self.assertIn('There was an internal error in Trac.', content)
        self.assertIn('<p>\nTo that end, you could', content)
        self.assertNotIn('This is probably a local installation issue.',
                         content)
        self.assertNotIn('<h2>Found a bug in Trac?</h2>', content)

    def test_internal_error_with_admin_trac_for_non_admin(self):
        content = self._send_error(perm={},
                                   admin_trac_url='http://example.org/admin')
        self.assertIn('There was an internal error in Trac.', content)
        self.assertIn('<p>\nTo that end, you could', content)
        self.assertIn(' action="http://example.org/admin/newticket#"', content)
        self.assertNotIn('This is probably a local installation issue.',
                         content)
        self.assertNotIn('<h2>Found a bug in Trac?</h2>', content)

    def test_internal_error_without_admin_trac_for_non_admin(self):
        content = self._send_error(perm={}, admin_trac_url='')
        self.assertIn('There was an internal error in Trac.', content)
        self.assertNotIn('<p>\nTo that end, you could', content)
        self.assertNotIn('This is probably a local installation issue.',
                         content)
        self.assertNotIn('<h2>Found a bug in Trac?</h2>', content)

    def test_internal_error_for_admin(self):
        content = self._send_error()
        self.assertNotIn('There was an internal error in Trac.', content)
        self.assertIn('This is probably a local installation issue.', content)
        self.assertNotIn('a ticket at the admin Trac to report', content)
        self.assertIn('<h2>Found a bug in Trac?</h2>', content)
        self.assertIn('<p>\nOtherwise, please', content)
        self.assertIn(' action="http://example.org/tracker/newticket"',
                      content)

    def test_internal_error_with_admin_trac_for_admin(self):
        content = self._send_error(admin_trac_url='http://example.org/admin')
        self.assertNotIn('There was an internal error in Trac.', content)
        self.assertIn('This is probably a local installation issue.', content)
        self.assertIn('a ticket at the admin Trac to report', content)
        self.assertIn(' action="http://example.org/admin/newticket#"', content)
        self.assertIn('<h2>Found a bug in Trac?</h2>', content)
        self.assertIn('<p>\nOtherwise, please', content)
        self.assertIn(' action="http://example.org/tracker/newticket"',
                      content)

    def test_internal_error_without_admin_trac_for_admin(self):
        content = self._send_error(admin_trac_url='')
        self.assertNotIn('There was an internal error in Trac.', content)
        self.assertIn('This is probably a local installation issue.', content)
        self.assertNotIn('a ticket at the admin Trac to report', content)
        self.assertIn('<h2>Found a bug in Trac?</h2>', content)
        self.assertIn('<p>\nOtherwise, please', content)
        self.assertIn(' action="http://example.org/tracker/newticket"',
                      content)

    def _send_error(self, admin_trac_url='.', perm=None,
                    error_klass=ValueError):
        self.env.config.set('project', 'admin_trac_url', admin_trac_url)
        self.assertEqual(admin_trac_url, self.env.project_admin_trac_url)

        content = io.BytesIO()
        result = {'status': None, 'headers': []}
        def write(data):
            content.write(data)
        def start_response(status, headers, exc_info=None):
            result['status'] = status
            result['headers'].extend(headers)
            return write
        environ = _make_environ()
        req = _make_req(environ, start_response)
        try:
            raise error_klass('Oops!')
        except:
            exc_info = sys.exc_info()
        data = {'title': 'Internal Error',
                'type': ('internal', 'TracError')[error_klass is TracError],
                'message': 'Oops!', 'traceback': None, 'frames': [],
                'shorten_line': shorten_line,
                'plugins': [], 'faulty_plugins': [],
                'tracker': 'http://example.org/tracker', 'tracker_args': {},
                'description': '', 'description_en': ''}
        if perm is not None:
            data['perm'] = perm

        self.assertRaises(RequestDone, req.send_error, exc_info, env=self.env,
                          data=data)
        content = content.getvalue().decode('utf-8')
        ## print>>sys.stderr,content.encode('utf-8')
        self.assertIn('<!DOCTYPE ', content)
        self.assertEqual('500', result['status'].split()[0])
        self.assertIn(('Content-Type', 'text/html;charset=utf-8'),
                      result['headers'])
        return content


class ParseArgListTestCase(unittest.TestCase):

    def test_qs_str(self):
        args = parse_arg_list('k%C3%A9y=resum%C3%A9&r%C3%A9sum%C3%A9')
        self.assertTrue(unicode, type(args[0][0]))
        self.assertTrue(unicode, type(args[0][1]))
        self.assertEqual(u'kéy', args[0][0])
        self.assertEqual(u'resumé', args[0][1])
        self.assertTrue(unicode, type(args[1][0]))
        self.assertEqual(u'résumé', args[1][0])

    def test_qs_str_with_prefix(self):
        """The leading `?` should be stripped from the query string."""
        args = parse_arg_list('?k%C3%A9y=resum%C3%A9&r%C3%A9sum%C3%A9')
        self.assertTrue(unicode, type(args[0][0]))
        self.assertTrue(unicode, type(args[0][1]))
        self.assertEqual(u'kéy', args[0][0])
        self.assertEqual(u'resumé', args[0][1])
        self.assertTrue(unicode, type(args[1][0]))
        self.assertEqual(u'résumé', args[1][0])

    def test_qs_unicode(self):
        args = parse_arg_list(u'ké%3Dy=re%26su=mé&résu%26mé')
        self.assertTrue(unicode, type(args[0][0]))
        self.assertTrue(unicode, type(args[0][1]))
        self.assertEqual(u'ké=y', args[0][0])
        self.assertEqual(u're&su=mé', args[0][1])
        self.assertTrue(unicode, type(args[1][0]))
        self.assertEqual(u'résu&mé', args[1][0])


class HTTPExceptionTestCase(unittest.TestCase):

    def test_tracerror_with_string_as_argument(self):
        e1 = TracError('the message')
        e2 = HTTPInternalServerError(e1)
        self.assertEqual('500 Trac Error (the message)', unicode(e2))

    def test_tracerror_with_fragment_as_argument(self):
        e1 = TracError(tag(tag.b('the message')))
        e2 = HTTPInternalServerError(e1)
        self.assertEqual('500 Trac Error (<b>the message</b>)', unicode(e2))

    def test_exception_with_string_as_argument(self):
        e1 = Exception('the message')
        e2 = HTTPInternalServerError(e1)
        self.assertEqual('500 Internal Server Error (the message)',
                         unicode(e2))

    def test_exception_with_fragment_as_argument(self):
        e1 = Exception(tag(tag.b('the message')))
        e2 = HTTPInternalServerError(e1)
        self.assertEqual('500 Internal Server Error (<b>the message</b>)',
                         unicode(e2))


def test_suite():
    suite = unittest.TestSuite()
    suite.addTest(unittest.makeSuite(RequestTestCase))
    suite.addTest(unittest.makeSuite(RequestSendFileTestCase))
    suite.addTest(unittest.makeSuite(SendErrorTestCase))
    suite.addTest(unittest.makeSuite(ParseArgListTestCase))
    suite.addTest(unittest.makeSuite(HTTPExceptionTestCase))
    return suite


if __name__ == '__main__':
    unittest.main(defaultTest='test_suite')<|MERGE_RESOLUTION|>--- conflicted
+++ resolved
@@ -18,11 +18,7 @@
 
 from trac import perm
 from trac.core import TracError
-<<<<<<< HEAD
-from trac.test import EnvironmentStub, Mock, MockPerm, mkdtemp
-=======
-from trac.test import EnvironmentStub, Mock, MockPerm, rmtree
->>>>>>> 1b0c5d62
+from trac.test import EnvironmentStub, Mock, MockPerm, mkdtemp, rmtree
 from trac.util import create_file
 from trac.util.datefmt import utc
 from trac.util.html import tag
