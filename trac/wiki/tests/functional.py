--- conflicted
+++ resolved
@@ -250,13 +250,8 @@
             # Read-only checkbox is not present when DefaultWikiPolicy
             # is not in the list of active permission policies
             pp_list = [p.strip() for p in permission_policies.split(',')]
-<<<<<<< HEAD
             pp_list.remove('DefaultWikiPolicy')
-            self._testenv._tracadmin('trac', 'permission_policies',
-=======
-            pp_list.remove('ReadonlyWikiPolicy')
             self._testenv.set_config('trac', 'permission_policies',
->>>>>>> d9d7820e
                                      ', '.join(pp_list))
             self._testenv.grant_perm('user', 'WIKI_ADMIN')
             self._tester.go_to_wiki(page_name)
