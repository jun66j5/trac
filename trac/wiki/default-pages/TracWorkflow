= The Trac Ticket Workflow System =
[[TracGuideToc]]

The Trac issue database provides a configurable workflow.

== The Default Ticket Workflow ==
=== Environments upgraded from 0.10 ===
When you run `trac-admin <env> upgrade`, your `trac.ini` will be modified to include a `[ticket-workflow]` section.
The workflow configured in this case is the original workflow, so that ticket actions will behave like they did in 0.10.

Graphically, that looks like this:

{{{#!Workflow width=500 height=240
leave = * -> *
leave.operations = leave_status
leave.default = 1
accept = new -> assigned
accept.permissions = TICKET_MODIFY
accept.operations = set_owner_to_self
resolve = new,assigned,reopened -> closed
resolve.permissions = TICKET_MODIFY
resolve.operations = set_resolution
reassign = new,assigned,reopened -> new
reassign.permissions = TICKET_MODIFY
reassign.operations = set_owner
reopen = closed -> reopened
reopen.permissions = TICKET_CREATE
reopen.operations = del_resolution
}}}

There are some significant "warts" in this; such as accepting a ticket sets it to 'assigned' state, and assigning a ticket sets it to 'new' state.  Perfectly obvious, right?
So you will probably want to migrate to "basic" workflow; [trac:source:trunk/contrib/workflow/migrate_original_to_basic.py contrib/workflow/migrate_original_to_basic.py] may be helpful.

=== Environments created with 0.11 ===
When a new environment is created, a default workflow is configured in your trac.ini.  This workflow is the basic workflow (described in `basic-workflow.ini`), which is somewhat different from the workflow of the 0.10 releases.

Graphically, it looks like this:

{{{#!Workflow width=700 height=300
leave = * -> *
leave.operations = leave_status
leave.default = 1
accept = new,assigned,accepted,reopened -> accepted
accept.permissions = TICKET_MODIFY
accept.operations = set_owner_to_self
resolve = new,assigned,accepted,reopened -> closed
resolve.permissions = TICKET_MODIFY
resolve.operations = set_resolution
reassign = new,assigned,accepted,reopened -> assigned
reassign.permissions = TICKET_MODIFY
reassign.operations = set_owner
reopen = closed -> reopened
reopen.permissions = TICKET_CREATE
reopen.operations = del_resolution
}}}

== Additional Ticket Workflows ==

There are several example workflows provided in the Trac source tree; look in [trac:source:trunk/contrib/workflow contrib/workflow] for `.ini` config sections.  One of those may be a good match for what you want. They can be pasted into the `[ticket-workflow]` section of your `trac.ini` file. However if you have existing tickets then there may be issues if those tickets have states that are not in the new workflow. 

Here are some [http://trac.edgewall.org/wiki/WorkFlow/Examples diagrams] of the above examples.

== Basic Ticket Workflow Customization ==

Note: Ticket "statuses" or "states" are not separately defined. The states a ticket can be in are automatically generated by the transitions defined in a workflow. Therefore, creating a new ticket state simply requires defining a state transition in the workflow that starts or ends with that state.

Create a `[ticket-workflow]` section in `trac.ini`.
Within this section, each entry is an action that may be taken on a ticket. 
For example, consider the `accept` action from `simple-workflow.ini`:
{{{
accept = new,accepted -> accepted
accept.permissions = TICKET_MODIFY
accept.operations = set_owner_to_self
}}}
The first line in this example defines the `accept` action, along with the states the action is valid in (`new` and `accepted`), and the new state of the ticket when the action is taken (`accepted`).
The `accept.permissions` line specifies what permissions the user must have to use this action.
The `accept.operations` line specifies changes that will be made to the ticket in addition to the status change when this action is taken.  In this case, when a user clicks on `accept`, the ticket owner field is updated to the logged in user.  Multiple operations may be specified in a comma separated list.

The available operations are:
 - del_owner -- Clear the owner field.
 - set_owner -- Sets the owner to the selected or entered owner.
   - ''actionname''`.set_owner` may optionally be set to a comma delimited list or a single value.
 - set_owner_to_self -- Sets the owner to the logged in user.
 - del_resolution -- Clears the resolution field
 - set_resolution -- Sets the resolution to the selected value.
   - ''actionname''`.set_resolution` may optionally be set to a comma delimited list or a single value. Example:
     {{{
resolve_new = new -> closed
resolve_new.name = resolve
resolve_new.operations = set_resolution
resolve_new.permissions = TICKET_MODIFY
resolve_new.set_resolution = invalid,wontfix
     }}}
 - leave_status -- Displays "leave as <current status>" and makes no change to the ticket.
'''Note:''' Specifying conflicting operations (such as `set_owner` and `del_owner`) has unspecified results.

{{{
resolve_accepted = accepted -> closed
resolve_accepted.name = resolve
resolve_accepted.permissions = TICKET_MODIFY
resolve_accepted.operations = set_resolution
}}}

In this example, we see the `.name` attribute used.  The action here is `resolve_accepted`, but it will be presented to the user as `resolve`.

For actions that should be available in all states, `*` may be used in place of the state.  The obvious example is the `leave` action:
{{{
leave = * -> *
leave.operations = leave_status
leave.default = 1
}}}
This also shows the use of the `.default` attribute.  This value is expected to be an integer, and the order in which the actions are displayed is determined by this value.  The action with the highest `.default` value is listed first, and is selected by default.  The rest of the actions are listed in order of decreasing `.default` values.
If not specified for an action, `.default` is 0.  The value may be negative.

There are a couple of hard-coded constraints to the workflow.  In particular, tickets are created with status `new`, and tickets are expected to have a `closed` state.  Further, the default reports/queries treat any state other than `closed` as an open state.

While creating or modifying a ticket workfow, `contrib/workflow/workflow_parser.py` may be useful.  It can create `.dot` files that [http://www.graphviz.org GraphViz] understands to provide a visual description of the workflow.

This can be done as follows (your install path may be different).
{{{
cd /var/local/trac_devel/contrib/workflow/
sudo ./showworkflow /srv/trac/PlannerSuite/conf/trac.ini
}}}
And then open up the resulting `trac.pdf` file created by the script (it will be in the same directory as the `trac.ini` file).

An online copy of the workflow parser is available at http://foss.wush.net/cgi-bin/visual-workflow.pl

After you have changed a workflow, you need to restart apache for the changes to take effect. This is important, because the changes will still show up when you run your script, but all the old workflow steps will still be there until the server is restarted.

== Example: Adding optional Testing with Workflow ==

By adding the following to your [ticket-workflow] section of trac.ini you get optional testing.  When the ticket is in new, accepted or needs_work status you can choose to submit it for testing.  When it's in the testing status the user gets the option to reject it and send it back to needs_work, or pass the testing and send it along to closed.  If they accept it then it gets automatically marked as closed and the resolution is set to fixed.  Since all the old work flow remains, a ticket can skip this entire section.

{{{
testing = new,accepted,needs_work,assigned,reopened -> testing
testing.name = Submit to reporter for testing
testing.permissions = TICKET_MODIFY

reject = testing -> needs_work
reject.name = Failed testing, return to developer

pass = testing -> closed
pass.name = Passes Testing
pass.operations = set_resolution
pass.set_resolution = fixed
}}}

=== How to combine the `tracopt.ticket.commit_updater` with the testing workflow ===

The [[trac:source:trunk/tracopt/ticket/commit_updater.py|tracopt.ticket.commit_updater]] is the optional component that [[TracRepositoryAdmin#trac-post-commit-hook|replaces the old trac-post-commit-hook]], in Trac 0.12.

By default it reacts on some keywords found in changeset message logs like ''close'', ''fix'' etc. and performs the corresponding workflow action.

If you have a more complex workflow, like the testing stage described above and you want the ''closes'' keyword to move the ticket to the ''testing'' status instead of the ''closed'' status, you need to adapt the code a bit. 

Have a look at the [[trac:wiki:0.11/TracWorkflow#How-ToCombineSVNtrac-post-commit-hookWithTestWorkflow|Trac 0.11 recipe]] for the `trac-post-commit-hook`, this will give you some ideas about how to modify the component.

== Example: Add simple optional generic review state ==

Sometimes Trac is used in situations where "testing" can mean different things to different people so you may want to create an optional workflow state that is between the default workflow's `assigned` and `closed` states, but does not impose implementation-specific details. The only new state you need to add for this is a `reviewing` state. A ticket may then be "submitted for review" from any state that it can be reassigned. If a review passes, you can re-use the `resolve` action to close the ticket, and if it fails you can re-use the `reassign` action to push it back into the normal workflow.

The new `reviewing` state along with its associated `review` action looks like this:

{{{
review = new,assigned,reopened -> reviewing
review.operations = set_owner
review.permissions = TICKET_MODIFY
}}}

Then, to integrate this with the default Trac 0.11 workflow, you also need to add the `reviewing` state to the `accept` and `resolve` actions, like so:

{{{
accept = new,reviewing -> assigned
[…]
resolve = new,assigned,reopened,reviewing -> closed
}}}

Optionally, you can also add a new action that allows you to change the ticket's owner without moving the ticket out of the `reviewing` state. This enables you to reassign review work without pushing the ticket back to the `new` status.

{{{
reassign_reviewing = reviewing -> *
reassign_reviewing.name = reassign review
reassign_reviewing.operations = set_owner
reassign_reviewing.permissions = TICKET_MODIFY
}}}

The full `[ticket-workflow]` configuration will thus look like this:

{{{
[ticket-workflow]
accept = new,reviewing -> assigned
accept.operations = set_owner_to_self
accept.permissions = TICKET_MODIFY
leave = * -> *
leave.default = 1
leave.operations = leave_status
reassign = new,assigned,accepted,reopened -> assigned
reassign.operations = set_owner
reassign.permissions = TICKET_MODIFY
reopen = closed -> reopened
reopen.operations = del_resolution
reopen.permissions = TICKET_CREATE
resolve = new,assigned,reopened,reviewing -> closed
resolve.operations = set_resolution
resolve.permissions = TICKET_MODIFY
review = new,assigned,reopened -> reviewing
review.operations = set_owner
review.permissions = TICKET_MODIFY
reassign_reviewing = reviewing -> *
reassign_reviewing.operations = set_owner
reassign_reviewing.name = reassign review
reassign_reviewing.permissions = TICKET_MODIFY
}}}

== Example: Limit the resolution options for a new ticket ==

The above resolve_new operation allows you to set the possible resolutions for a new ticket.  By modifying the existing resolve action and removing the new status from before the `->` we then get two resolve actions.  One with limited resolutions for new tickets, and then the regular one once a ticket is accepted.

{{{
resolve_new = new -> closed
resolve_new.name = resolve
resolve_new.operations = set_resolution
resolve_new.permissions = TICKET_MODIFY
resolve_new.set_resolution = invalid,wontfix,duplicate

resolve = assigned,accepted,reopened -> closed
resolve.operations = set_resolution
resolve.permissions = TICKET_MODIFY
}}}

== Advanced Ticket Workflow Customization ==

If the customization above is not extensive enough for your needs, you can extend the workflow using plugins.  These plugins can provide additional operations for the workflow (like code_review), or implement side-effects for an action (such as triggering a build) that may not be merely simple state changes.  Look at [trac:source:trunk/sample-plugins/workflow sample-plugins/workflow] for a few simple examples to get started.

But if even that is not enough, you can disable the !ConfigurableTicketWorkflow component and create a plugin that completely replaces it.

== Adding Workflow States to Milestone Progress Bars ==

If you add additional states to your workflow, you may want to customize your milestone progress bars as well.  See [TracIni#milestone-groups-section TracIni].

== some ideas for next steps ==

New enhancement ideas for the workflow system should be filed as enhancement tickets against the `ticket system` component.  If desired, add a single-line link to that ticket here.  Also look at the [http://trac-hacks.org/wiki/AdvancedTicketWorkflowPlugin AdvancedTicketWorkflowPlugin] as it provides experimental operations.

If you have a response to the comments below, create an enhancement ticket, and replace the description below with a link to the ticket.

 * the "operation" could be on the nodes, possible operations are:
   * '''preops''': automatic, before entering the state/activity
   * '''postops''': automatic, when leaving the state/activity
   * '''actions''': can be chosen by the owner in the list at the bottom, and/or drop-down/pop-up together with the default actions of leaving the node on one of the arrows.
''This appears to add complexity without adding functionality; please provide a detailed example where these additions allow something currently impossible to implement.''

 * operations could be anything: sum up the time used for the activity, or just write some statistical fields like 
''A workflow plugin can add an arbitrary workflow operation, so this is already possible.''

 * set_actor should be an operation allowing to set the owner, e.g. as a "preop":
   * either to a role, a person
   * entered fix at define time, or at run time, e.g. out of a field, or select.
''This is either duplicating the existing `set_owner` operation, or needs to be clarified.''

 * Actions should be selectable based on the ticket type (different Workflows for different tickets)
<<<<<<< HEAD
''Look into the [th:wiki:AdvancedTicketWorkflowPlugin]'s `triage` operation.''

 * I'd wish to have an option to perform automatic status changes. In my case, I do not want to start with "new", but with "assigned". So tickets in state "new" should automatically go into state "assigned". Or is there already a way to do this and I just missed it?
''Have a look at [th:wiki:TicketCreationStatusPlugin] and [th:wiki:TicketConditionalCreationStatusPlugin]''

 * I added a 'testing' state. A tester can close the ticket or reject it. I'd like the transition from testing to rejected to set the owner to the person that put the ticket in 'testing'. The [th:wiki:AdvancedTicketWorkflowPlugin] is close with set_owner_to_field, but we need something like set_field_to_owner.
=======
''Look into the [http://trac-hacks.org/wiki/AdvancedTicketWorkflowPlugin AdvancedTicketWorkflowPlugin]'s `triage` operation.''

 * I'd wish to have an option to perform automatic status changes. In my case, I do not want to start with "new", but with "assigned". So tickets in state "new" should automatically go into state "assigned". Or is there already a way to do this and I just missed it?
''Have a look at [http://trac-hacks.org/wiki/TicketCreationStatusPlugin TicketCreationStatusPlugin] and [http://trac-hacks.org/wiki/TicketConditionalCreationStatusPlugin TicketConditionalCreationStatusPlugin]''

 * I added a 'testing' state. A tester can close the ticket or reject it. I'd like the transition from testing to rejected to set the owner to the person that put the ticket in 'testing'. The [http://trac-hacks.org/wiki/AdvancedTicketWorkflowPlugin AdvancedTicketWorkflowPlugin] is close with set_owner_to_field, but we need something like set_field_to_owner.
>>>>>>> e2eec648

 * I'd like to track the time a ticket is in each state, adding up 'disjoints' intervals in the same state.<|MERGE_RESOLUTION|>--- conflicted
+++ resolved
@@ -259,20 +259,11 @@
 ''This is either duplicating the existing `set_owner` operation, or needs to be clarified.''
 
  * Actions should be selectable based on the ticket type (different Workflows for different tickets)
-<<<<<<< HEAD
-''Look into the [th:wiki:AdvancedTicketWorkflowPlugin]'s `triage` operation.''
-
- * I'd wish to have an option to perform automatic status changes. In my case, I do not want to start with "new", but with "assigned". So tickets in state "new" should automatically go into state "assigned". Or is there already a way to do this and I just missed it?
-''Have a look at [th:wiki:TicketCreationStatusPlugin] and [th:wiki:TicketConditionalCreationStatusPlugin]''
-
- * I added a 'testing' state. A tester can close the ticket or reject it. I'd like the transition from testing to rejected to set the owner to the person that put the ticket in 'testing'. The [th:wiki:AdvancedTicketWorkflowPlugin] is close with set_owner_to_field, but we need something like set_field_to_owner.
-=======
 ''Look into the [http://trac-hacks.org/wiki/AdvancedTicketWorkflowPlugin AdvancedTicketWorkflowPlugin]'s `triage` operation.''
 
  * I'd wish to have an option to perform automatic status changes. In my case, I do not want to start with "new", but with "assigned". So tickets in state "new" should automatically go into state "assigned". Or is there already a way to do this and I just missed it?
 ''Have a look at [http://trac-hacks.org/wiki/TicketCreationStatusPlugin TicketCreationStatusPlugin] and [http://trac-hacks.org/wiki/TicketConditionalCreationStatusPlugin TicketConditionalCreationStatusPlugin]''
 
  * I added a 'testing' state. A tester can close the ticket or reject it. I'd like the transition from testing to rejected to set the owner to the person that put the ticket in 'testing'. The [http://trac-hacks.org/wiki/AdvancedTicketWorkflowPlugin AdvancedTicketWorkflowPlugin] is close with set_owner_to_field, but we need something like set_field_to_owner.
->>>>>>> e2eec648
 
  * I'd like to track the time a ticket is in each state, adding up 'disjoints' intervals in the same state.