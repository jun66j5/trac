--- conflicted
+++ resolved
@@ -5,8 +5,6 @@
 To see where Trac is going in future releases, see the [trac:roadmap Roadmap].
 
 
-<<<<<<< HEAD
-=======
 == 1.3.x Releases
 
 This series of releases correspond to the development branch i.e. [trac:source:trunk trunk], in preparation for the future 1.4.x stable releases.
@@ -40,7 +38,7 @@
 
 [trac:source:/tags/trac-1.2 View Tag] | [trac:milestone:1.2 View Milestone]
 
->>>>>>> dd54c3de
+
 == 1.1.x Releases
 // 1.1.x releases were development releases leading to Trac 1.2. See them as kind of snapshots of [trac:source:trunk].
 
@@ -120,7 +118,7 @@
  - Groups and permissions can be used in the workflow `set_owner` attribute
    ([trac:#11839]).
 
-See also the [trac:wiki:TracDev/ApiChanges/1.1 API changes] and the detailed release notes for [[trac:wiki:TracDev/ReleaseNotes/1.1#DevelopmentReleases | 1.1.3]] and [[trac:wiki:TracDev/ReleaseNotes/1.0#MaintenanceReleases | 1.0.3]] (as 1.1.3 contains all the fixes done 
+See also the [trac:wiki:TracDev/ApiChanges/1.1 API changes] and the detailed release notes for [[trac:wiki:TracDev/ReleaseNotes/1.1#DevelopmentReleases | 1.1.3]] and [[trac:wiki:TracDev/ReleaseNotes/1.0#MaintenanceReleases | 1.0.3]] (as 1.1.3 contains all the fixes done
 for 1.0.3).
 
 [trac:source:/tags/trac-1.1.3 View Tag] | [trac:milestone:1.1.3 View Milestone]
@@ -266,7 +264,7 @@
 
 The following list contains only a few highlights:
 
- - Subversion keywords are expanded and EOL substitutions made when viewing a file in the repository browser and when downloading a file ([trac:#717]). 
+ - Subversion keywords are expanded and EOL substitutions made when viewing a file in the repository browser and when downloading a file ([trac:#717]).
  - Notification email is sent to the old owner when a ticket is reassigned ([trac:#2311]).
  - Ticket change history is updated when renaming and deleting a milestone, and when retargeting tickets to another milestone ([trac:#4582], [trac:#5658]).
  - Numerous fixes for the Authz permissions policy in the browser/repository ([trac:#10961], [trac:#11646]), wiki ([trac:#8976], [trac:#11067]), admin ([trac:#11069]) and report ([trac:#11176]) realms.
@@ -316,10 +314,10 @@
 Trac 1.0 is a major release adding refreshed user interface and improved DVCS repository support as the most visible changes.
 
 The following list contains only a few highlights:
- - The default theme looks more modern, especially on recent browsers (no effort has been made to make it look better on older browsers like IE6 or 7) 
+ - The default theme looks more modern, especially on recent browsers (no effort has been made to make it look better on older browsers like IE6 or 7)
  - The [TH:GitPlugin] has been donated by Herbert Valerio Riedel to the Trac project (many thanks!) and is now maintained here as an optional component
  - As a consequence, the Subversion support has been moved below `tracopt.versioncontrol` as well
- - The Git and Mercurial log view feature a visualization of the branching structure 
+ - The Git and Mercurial log view feature a visualization of the branching structure
  - Usability improvements for the tickets, with a better support for conflict detection and resolution
  - Integration of the [TH:BatchModifyPlugin], contributed by Brian Meeker (many thanks!) and is now maintained there as a default component
  - jQuery/UI integration, featuring a date picker for date fields
@@ -378,7 +376,7 @@
 
 [trac:source:/tags/trac-0.12.5 View Tag] | [trac:milestone:0.12.5 View Milestone]
 
-=== 0.12.4 
+=== 0.12.4
 
 //(September 7, 2012)//
 
