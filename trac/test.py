--- conflicted
+++ resolved
@@ -39,13 +39,7 @@
 else:
     locale_en = Locale.parse('en_US')
 
-<<<<<<< HEAD
-import trac.db.mysql_backend
-import trac.db.postgres_backend
-import trac.db.sqlite_backend
 import trac.log
-=======
->>>>>>> 1d0855a5
 from trac.config import Configuration
 from trac.core import ComponentManager, ComponentMeta, TracError
 from trac.db.api import DatabaseManager, parse_connection_uri
