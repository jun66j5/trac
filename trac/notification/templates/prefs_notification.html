{# Copyright (C) 2014 Edgewall Software

  This software is licensed as described in the file COPYING, which
  you should have received as part of this distribution. The terms
  are also available at http://trac.edgewall.org/wiki/TracLicense.

  This software consists of voluntary contributions made by many
  individuals. For the exact contribution history, see the revision
  history and logs, available at http://trac.edgewall.org/log/.
#}
# extends 'prefs.html'
<!DOCTYPE html>
<html>
  <head>
    <title>
      # block preftitle
      ${_("Notifications")}
      # endblock preftitle
    </title>

    # block head
    ${ super() }
    <script type="text/javascript">//<![CDATA[
      jQuery(document).ready(function($) {
        var find_label = function(options, value) {
          var label;
          $.each(options, function(idx, option) {
            if (option.value === value) {
              label = option.text;
              return false;
            }
          });
          return label;
        };
        var highlight = function(nodes) {
          nodes.effect('highlight');
        };
        $("#content").find("h1,h2,h3,h4,h5,h6").addAnchor(_("Link to this section"));
        $("#content .subscription-format").change(function() {
          $.setWarningUnsavedChanges(true);
        });
        var rows = $("#content .subscription-rules .rules");
        rows.on("click", ".delete-rule", function() {
          $(this).closest("tr").remove();
          $.setWarningUnsavedChanges(true);
          return false;
        });
        rows.on("click", ".move-up-rule", function() {
          var row = $(this).closest("tr");
          row.prev("tr").before(row);
          highlight(row);
          $.setWarningUnsavedChanges(true);
          return false;
        });
        rows.on("click", ".move-down-rule", function() {
          var row = $(this).closest("tr");
          row.next("tr").after(row);
          highlight(row);
          $.setWarningUnsavedChanges(true);
          return false;
        });
        $("#content .add-rule").click(function() {
          var form = $(this.form);
          var distributor = $(this).val().replace(/^add-rule_/, "");
          var row = form.find(".new-rule-" + distributor).children("tr")
                        .clone();
          var adverb = form.find('[name="new-adverb-' + distributor + '"]');
          var adverb_val = adverb.val();
          var adverb_label = find_label(adverb[0].options, adverb_val);
          var class_ = form.find('[name="new-rule-' + distributor + '"]');
          var class_val = class_.val();
          var class_label = find_label(class_[0].options, class_val);
          if (!adverb_val || !class_val)
            return false;
          row.find("[name='adverb-" + distributor + "']").val(adverb_val);
          row.find("[name='class-" + distributor + "']").val(class_val);
          row.find(".new-rule-label").text(adverb_label + " " + class_label);
          row.find("[disabled]").removeAttr("disabled");
          row.find('.rule-label').attr('title', _("Drag rule to reorder"));
          form.find(".rules-" + distributor).append(row);
          highlight(row);
          $.setWarningUnsavedChanges(true);
          return false;
        });
        var sortable_options = {axis: 'y', tolerance: 'pointer',
                                placeholder: 'trac-placeholder',
                                handle: '.rule-label'};
        sortable_options.start = function(event, ui) {
          var placeholder = $(ui.placeholder);
          if (placeholder.children().length === 0) {
            var orig = $(ui.item).children();
            var clone = orig.clone();
            clone.find('input, select, button').removeAttr('name');
            placeholder.append(clone);
          }
          $.setWarningUnsavedChanges(true);
        };
        rows.sortable(sortable_options);
        rows.find(".rule-label").attr("title", _("Drag rule to reorder"));
        $("#content form").submit(function() {
          $.setWarningUnsavedChanges(false);
        });
      });
    //]]></script>
    # endblock head
  </head>
  <body>
<<<<<<< HEAD
    # set prefpanel_has_own_submit = true
    # block prefpanel
    <h2 id="subscriptions-section">${_("Subscriptions")}</h2>
    #   for distributor, rules in data['rules'].iteritems():
    <div class="ruleset">
      <h3>${distributor}</h3>
      <div class="field">
        <p>
          <label for="format-${distributor}">${_("Format:")}</label>
          <select id="format-${distributor}" name="format-${distributor}"
                  class="subscription-format">
            # for f in data['formatters'][distributor]:
            <option${{'selected': f == data['selected_format'][distributor]
                     }|htmlattr} value="${f}">${f}</option>
            # endfor
          </select>
        </p>
        <noscript>
=======
    <h2 id="subscriptions-section">Subscriptions</h2>
    <form action="" method="post">
      <div py:for="distributor, rules in data['rules'].iteritems()" class="ruleset">
        <h3>${distributor}</h3>
        <div class="field">
          <p>
            <label for="format-${distributor}">Format:</label>
            <select id="format-${distributor}" name="format-${distributor}"
                    class="subscription-format">
              <option value="">Default format</option>
              <option py:for="f in data['formatters'][distributor]"
                      value="${f}"
                      selected="${(f == data.selected_format[distributor]) or None}">${f}</option>
            </select>
            <noscript>
              &nbsp;
              <button class="trac-button" type="submit" name="action" title="Save format"
                      value="set-format_${distributor}">Save</button>
            </noscript>
          </p>
          <p class="hint" i18n:msg="distributor">
            Configure the format of your ${distributor} notifications.
          </p>
        </div>
        <div class="field" py:if="data['subscribers']">
          <label>Subscription rules:</label>
          <table class="subscription-rules" summary="Subscription rules">
            <tbody class="rules rules-$distributor">
              <tr py:for="rule in rules" class="rule">
                <td>
                  <div class="inlinebuttons">
                    <button class="trac-button move-up-rule"
                            type="submit" name="action" title="Move rule up"
                            value="move-rule_${rule.id}-${rule.priority - 1}">↑</button>
                  </div>
                </td>
                <td>
                  <div class="inlinebuttons">
                    <button class="trac-button move-down-rule"
                            type="submit" name="action" title="Move rule down"
                            value="move-rule_${rule.id}-${rule.priority + 1}">↓</button>
                  </div>
                </td>
                <td>
                  <div class="inlinebuttons">
                    <button class="trac-button delete-rule"
                            type="submit" name="action" title="Delete rule"
                            value="delete-rule_${rule.id}">–</button>
                  </div>
                </td>
                <td class="rule-label">
                  ${data.adverb_labels[rule.adverb]}: ${rule.description}
                  <div style="display:none">
                    <input type="hidden" name="class-$distributor" value="${rule['class']}" />
                    <input type="hidden" name="adverb-$distributor" value="$rule.adverb" />
                  </div>
                </td>
              </tr>
            </tbody>
            <tbody class="new-rule-$distributor" style="display:none">
              <tr class="rule">
                <td>
                  <div class="inlinebuttons">
                    <button class="trac-button move-up-rule"
                            type="submit" name="action" title="Move rule up"
                            value="">↑</button>
                  </div>
                </td>
                <td>
                  <div class="inlinebuttons">
                    <button class="trac-button move-down-rule"
                            type="submit" name="action" title="Move rule down"
                            value="">↓</button>
                  </div>
                </td>
                <td>
                  <div class="inlinebuttons">
                    <button class="trac-button delete-rule"
                            type="submit" name="action" title="Delete rule"
                            value="">–</button>
                  </div>
                </td>
                <td class="rule-label">
                  <span class="new-rule-label"></span>
                  <div style="display:none">
                    <input type="hidden" name="adverb-$distributor" value="" disabled="disabled" />
                    <input type="hidden" name="class-$distributor" value="" disabled="disabled" />
                  </div>
                </td>
              </tr>
            </tbody>
          </table>
>>>>>>> af4dec6b
          <p>
            &nbsp;
            <button class="trac-button" type="submit" name="action"
                    title="${_('Save format')}"
                    value="set-format_${distributor}"
                    >${_("Save")}</button>
          </p>
        </noscript>
        <p class="hint">
          # trans distributor

          Configure the format of your ${distributor} notifications.

          # endtrans
        </p>
      </div>
      #   if data['subscribers']:
      <div class="field">
        <label>${_("Subscription rules:")}</label>
        <table class="subscription-rules"
               summary="${_('Subscription rules')}">
          <tbody class="rules rules-${distributor}">
            # for rule in rules:
            <tr class="rule">
              <td>
                <div class="inlinebuttons">
                  <button class="trac-button move-up-rule"
                          type="submit" name="action"
                          title="${_('Move rule up')}"
                          value="move-rule_${rule.id}-${rule.priority - 1}"
                          >↑</button>
                </div>
              </td>
              <td>
                <div class="inlinebuttons">
                  <button class="trac-button move-down-rule"
                          type="submit" name="action"
                          title="${_('Move rule down')}"
                          value="move-rule_${rule.id}-${rule.priority + 1}"
                          >↓</button>
                </div>
              </td>
              <td>
                <div class="inlinebuttons">
                  <button class="trac-button delete-rule"
                          type="submit" name="action"
                          title="${_('Delete rule')}"
                          value="delete-rule_${rule.id}"
                          >–</button>
                </div>
              </td>
              <td class="rule-label">
                # trans key = data.adverb_labels[rule.adverb], value = rule.description
                ${key}: ${value}

                # endtrans
                <div style="display:none">
                  <input type="hidden" name="class-${distributor}"
                         value="${rule['class']}" />
                  <input type="hidden" name="adverb-${distributor}"
                         value="${rule.adverb}" />
                </div>
              </td>
            </tr>
            # endfor
          </tbody>
          <tbody class="new-rule-${distributor}" style="display:none">
            <tr class="rule">
              <td>
                <div class="inlinebuttons">
                  <button class="trac-button move-up-rule"
                          type="submit" name="action"
                          title="${_('Move rule up')}"
                          value="">↑</button>
                </div>
              </td>
              <td>
                <div class="inlinebuttons">
                  <button class="trac-button move-down-rule"
                          type="submit" name="action"
                          title="${_('Move rule down')}"
                          value="">↓</button>
                </div>
              </td>
              <td>
                <div class="inlinebuttons">
                  <button class="trac-button delete-rule"
                          type="submit" name="action"
                          title="${_('Delete rule')}"
                          value="">–</button>
                </div>
              </td>
              <td class="rule-label">
                <span class="new-rule-label"></span>
                <div style="display:none">
                  <input type="hidden" name="adverb-${distributor}" value=""
                         disabled="disabled" />
                  <input type="hidden" name="class-${distributor}" value=""
                         disabled="disabled" />
                </div>
              </td>
            </tr>
          </tbody>
        </table>
        <p>
          <select name="new-adverb-${distributor}">
            # for a in data['adverbs']:
            <option value="${a}">${data.adverb_labels[a]}:</option>
            # endfor
          </select>
          <select name="new-rule-${distributor}">
            # for s in data['subscribers']:
            <option value="${s['class']}">${s.description}</option>
            # endfor
          </select>
          <button class="trac-button add-rule"
                  type="submit" name="action"
                  title="${_('Add rule')}"
                  value="add-rule_${distributor}">${_("Add")}</button>
        </p>
        <p class="hint">
          # trans distributor

          Add, remove or reorder subscription rules to
          ${distributor} notifications. Only the first matching rule
          is applied.

          # endtrans
        </p>
        <p class="hint">
          # set never_notify
          <strong>"${_('Never notify: I update a ticket')}"</strong>
          # endset
          # set any_changes
          <strong>"${_('Notify: Any ticket changes')}"</strong>
          # endset
          # trans never_notify, any_changes

          Example: The rule ${never_notify} should be above
          ${any_changes} to get notifications of any ticket changes
          except when you update a ticket.

          # endtrans
        </p>
      </div>
      #   endif
      #   if data.default_rules[distributor]:
      <div class="field">
        <label>${_("Default rules:")}</label>
        <ul>
          # for rule in  data['default_rules'][distributor]:
          <li class="default_rule">
            # trans key = data.adverb_labels[rule.adverb], value = rule.description
            ${key}: ${value}

            # endtrans
          </li>
          # endfor
        </ul>
        <p class="hint">
          # trans

          These default rules have been configured by the site
          administrator. Configure subscription rules to override
          them.

          # endtrans
        </p>
        <p class="hint">
          # trans any_changes, never_notify

          Example: The subscription rule ${any_changes} overrides the
          default rule ${never_notify}.

          # endtrans
        </p>
      </div>
      #   endif
    </div>
    #   endfor
    <p class="trac-noscript">
      <button class="trac-button" type="submit" name="action" value="replace_all">${_("Save changes")}</button>
    </p>
    # endblock prefpanel
  </body>
</html><|MERGE_RESOLUTION|>--- conflicted
+++ resolved
@@ -105,7 +105,6 @@
     # endblock head
   </head>
   <body>
-<<<<<<< HEAD
     # set prefpanel_has_own_submit = true
     # block prefpanel
     <h2 id="subscriptions-section">${_("Subscriptions")}</h2>
@@ -117,6 +116,7 @@
           <label for="format-${distributor}">${_("Format:")}</label>
           <select id="format-${distributor}" name="format-${distributor}"
                   class="subscription-format">
+            <option value="">${_("Default format")}</option>
             # for f in data['formatters'][distributor]:
             <option${{'selected': f == data['selected_format'][distributor]
                      }|htmlattr} value="${f}">${f}</option>
@@ -124,100 +124,6 @@
           </select>
         </p>
         <noscript>
-=======
-    <h2 id="subscriptions-section">Subscriptions</h2>
-    <form action="" method="post">
-      <div py:for="distributor, rules in data['rules'].iteritems()" class="ruleset">
-        <h3>${distributor}</h3>
-        <div class="field">
-          <p>
-            <label for="format-${distributor}">Format:</label>
-            <select id="format-${distributor}" name="format-${distributor}"
-                    class="subscription-format">
-              <option value="">Default format</option>
-              <option py:for="f in data['formatters'][distributor]"
-                      value="${f}"
-                      selected="${(f == data.selected_format[distributor]) or None}">${f}</option>
-            </select>
-            <noscript>
-              &nbsp;
-              <button class="trac-button" type="submit" name="action" title="Save format"
-                      value="set-format_${distributor}">Save</button>
-            </noscript>
-          </p>
-          <p class="hint" i18n:msg="distributor">
-            Configure the format of your ${distributor} notifications.
-          </p>
-        </div>
-        <div class="field" py:if="data['subscribers']">
-          <label>Subscription rules:</label>
-          <table class="subscription-rules" summary="Subscription rules">
-            <tbody class="rules rules-$distributor">
-              <tr py:for="rule in rules" class="rule">
-                <td>
-                  <div class="inlinebuttons">
-                    <button class="trac-button move-up-rule"
-                            type="submit" name="action" title="Move rule up"
-                            value="move-rule_${rule.id}-${rule.priority - 1}">↑</button>
-                  </div>
-                </td>
-                <td>
-                  <div class="inlinebuttons">
-                    <button class="trac-button move-down-rule"
-                            type="submit" name="action" title="Move rule down"
-                            value="move-rule_${rule.id}-${rule.priority + 1}">↓</button>
-                  </div>
-                </td>
-                <td>
-                  <div class="inlinebuttons">
-                    <button class="trac-button delete-rule"
-                            type="submit" name="action" title="Delete rule"
-                            value="delete-rule_${rule.id}">–</button>
-                  </div>
-                </td>
-                <td class="rule-label">
-                  ${data.adverb_labels[rule.adverb]}: ${rule.description}
-                  <div style="display:none">
-                    <input type="hidden" name="class-$distributor" value="${rule['class']}" />
-                    <input type="hidden" name="adverb-$distributor" value="$rule.adverb" />
-                  </div>
-                </td>
-              </tr>
-            </tbody>
-            <tbody class="new-rule-$distributor" style="display:none">
-              <tr class="rule">
-                <td>
-                  <div class="inlinebuttons">
-                    <button class="trac-button move-up-rule"
-                            type="submit" name="action" title="Move rule up"
-                            value="">↑</button>
-                  </div>
-                </td>
-                <td>
-                  <div class="inlinebuttons">
-                    <button class="trac-button move-down-rule"
-                            type="submit" name="action" title="Move rule down"
-                            value="">↓</button>
-                  </div>
-                </td>
-                <td>
-                  <div class="inlinebuttons">
-                    <button class="trac-button delete-rule"
-                            type="submit" name="action" title="Delete rule"
-                            value="">–</button>
-                  </div>
-                </td>
-                <td class="rule-label">
-                  <span class="new-rule-label"></span>
-                  <div style="display:none">
-                    <input type="hidden" name="adverb-$distributor" value="" disabled="disabled" />
-                    <input type="hidden" name="class-$distributor" value="" disabled="disabled" />
-                  </div>
-                </td>
-              </tr>
-            </tbody>
-          </table>
->>>>>>> af4dec6b
           <p>
             &nbsp;
             <button class="trac-button" type="submit" name="action"
