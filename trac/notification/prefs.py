--- conflicted
+++ resolved
@@ -23,16 +23,12 @@
                                    NotificationSystem)
 from trac.notification.model import Subscription
 from trac.prefs.api import IPreferencePanelProvider
+from trac.util import as_int
 from trac.util.html import tag
 from trac.util.translation import _, cleandoc_
 from trac.web.chrome import Chrome, ITemplateProvider, add_notice
 from trac.web.session import get_session_attribute
 from trac.wiki.macros import WikiMacroBase
-<<<<<<< HEAD
-=======
-from trac.util import as_int
-from trac.util.translation import _, cleandoc_
->>>>>>> af4dec6b
 
 
 def get_preferred_format(env, sid, authenticated, transport):
@@ -56,11 +52,7 @@
             'replace': self._replace_rules,
         }
 
-<<<<<<< HEAD
-    # IPreferencePanelProvider
-=======
     # IPreferencePanelProvider methods
->>>>>>> af4dec6b
 
     def get_preference_panels(self, req):
         yield ('notification', _('Notifications'))
@@ -169,18 +161,9 @@
     def _replace_rules(self, arg, req):
         subscriptions = []
         for transport in self._iter_transports():
-<<<<<<< HEAD
-            format_ = req.args.get('format-' + transport)
-            styles = self._get_supported_styles(transport)
-            if not styles:
-                format_ = None
-            elif format_ not in styles:
-                format_ = styles[0]
-=======
             format_ = req.args.getfirst('format-' + transport)
             format_ = self._normalize_format(format_, transport)
             req.session.set('notification.format.%s' % transport, format_, '')
->>>>>>> af4dec6b
             adverbs = req.args.getlist('adverb-' + transport)
             classes = req.args.getlist('class-' + transport)
             for idx in xrange(min(len(adverbs), len(classes))):
