--- conflicted
+++ resolved
@@ -95,12 +95,7 @@
     }
 
     // See #11510
-<<<<<<< HEAD
-    return inputs.on('input cut paste keydown keypress change blur', trigger);
-=======
-    return inputs.bind('input cut paste keydown keypress change focus blur',
-                       trigger);
->>>>>>> 218b2688
+    return inputs.on('input cut paste keydown keypress change focus blur', trigger);
   };
 
   // Enable automatic previewing to <textarea> elements.
