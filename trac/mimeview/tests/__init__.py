--- conflicted
+++ resolved
@@ -11,28 +11,18 @@
 # individuals. For the exact contribution history, see the revision
 # history and logs, available at http://trac.edgewall.org/log/.
 
-<<<<<<< HEAD
 import unittest
 
+from trac.mimeview.tests import api, patch, pygments, rst
 from trac.mimeview.tests.functional import functionalSuite
-from trac.mimeview.tests import api, patch, pygments
-=======
-from trac.mimeview.tests import api, patch, pygments, rst
->>>>>>> 6b9bfdfa
 
 
 def test_suite():
     suite = unittest.TestSuite()
-<<<<<<< HEAD
     suite.addTest(api.test_suite())
     suite.addTest(patch.test_suite())
     suite.addTest(pygments.test_suite())
-=======
-    suite.addTest(api.suite())
-    suite.addTest(patch.suite())
-    suite.addTest(pygments.suite())
-    suite.addTest(rst.suite())
->>>>>>> 6b9bfdfa
+    suite.addTest(rst.test_suite())
     return suite
 
 
