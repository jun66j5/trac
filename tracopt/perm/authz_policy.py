--- conflicted
+++ resolved
@@ -38,15 +38,6 @@
     permissions here. Only additional rights or restrictions should be added.
 
     === Installation ===
-<<<<<<< HEAD
-=======
-    Note that this plugin requires the `configobj` package::
-
-      http://www.voidspace.org.uk/python/configobj.html
-
-    You should be able to install it by doing a simple `easy_install configobj`
->>>>>>> 1c373f57
-
     Enabling this policy requires listing it in `trac.ini`::
 
       {{{
